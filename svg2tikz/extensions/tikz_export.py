--- conflicted
+++ resolved
@@ -966,21 +966,12 @@
                 if x == y:
                     options.append(f"scale={x}")
                 else:
-<<<<<<< HEAD
                     options.append(f"xscale={x},yscale={y}")
 
             elif "matrix" in str(trans):
                 tx = self.convert_unit(trans.e)
                 # TODO check if minus
                 ty = self.update_height(self.convert_unit(trans.f))
-=======
-                    options.append(f"rotate={params[0]}")
-            elif cmd == "matrix":
-                tx = self.convert_unit(params[4])
-                ty = self.convert_unit(params[5])
-                if not self.options.noreversey:
-                    ty *= -1
->>>>>>> 1e36a3c0
                 options.append(
                     f"cm={{ {trans.a},{trans.b},{trans.c}"
                     f",{trans.d},({tx},{ty})}}"
@@ -1156,20 +1147,6 @@
                 current_pos = tparams[-1]
         return s
 
-<<<<<<< HEAD
-=======
-                    if path_punches[0] == "A":
-                        if not self.options.noreversey:
-                            path_punches[1][4] = 1 - path_punches[1][4]
-                        path_punches[1][6] = self.update_height(path_punches[1][6])
-                    else:
-                        for i in range(int(len(path_punches[1]) / 2)):
-                            path_punches[1][1 + 2 * i] = self.update_height(
-                                path_punches[1][1 + 2 * i]
-                            )
->>>>>>> 1e36a3c0
-
-
 
     def _handle_shape(self, node):
         """Extract shape data from node"""
