--- conflicted
+++ resolved
@@ -649,9 +649,7 @@
 
         self._set_up_options()
 
-        self.text_indent = '';
-        
-        
+        self.text_indent = ''
         self.x_o = self.y_o = 0.0
         # px -> cm scale factors
         self.x_scale = 0.02822219
@@ -814,19 +812,15 @@
         return tuple(coord_transformed)
     
     def pxToPt(self, pixels):
-<<<<<<< HEAD
         return pixels * 0.8;
     def keyValueDictionary(self, node, attribute):
-        attr_value = node.get(attribute, None);
+        attr_value = node.get(attribute, None)
         if(attr_value):
-            k_v_pairs = dict(map(lambda s : s.split(':'), attr_value.rstrip(';').split(';')));
-        else:
-            k_v_pairs = {};            
-        return k_v_pairs;
+            k_v_pairs = dict(map(lambda s : s.split(':'), attr_value.rstrip(';').split(';')))
+        else:
+            k_v_pairs = {}  
+        return k_v_pairs
         
-=======
-        return pixels * 0.8
->>>>>>> 9ddfa9e3
     
     def get_color(self, color):
         """Return a valid xcolor color name and store color"""
@@ -1089,48 +1083,33 @@
         style_elements = self.keyValueDictionary(node, 'style');
         try:
             raw_path = node.get('d')
-<<<<<<< HEAD
-            p = simplepath.parsePath(raw_path);
-=======
             p = simplepath.parsePath(raw_path)
->>>>>>> 9ddfa9e3
             for path_punches in p:
 #                 Scale, and 0.8 has to be applied to the path values
                 try:
                     cmd, xy = path_punches
                     path_punches[1] = [self.unittouu(str(val)) for val in xy]
                 except ValueError:
-<<<<<<< HEAD
                     pass;            
-            mkr_start = '';
-            mkr_end = '';
+            mkr_start = ''
+            mkr_end = ''
             try:
-                mkr_start = MARKER_NAME_TRANSLATIONS[self.document_markers[style_elements['marker-start']]];
+                mkr_start = MARKER_NAME_TRANSLATIONS[self.document_markers[style_elements['marker-start']]]
             except KeyError:
-                pass;
+                pass
             try:
-                mkr_end = MARKER_NAME_TRANSLATIONS[self.document_markers[style_elements['marker-end']]];
+                mkr_end = MARKER_NAME_TRANSLATIONS[self.document_markers[style_elements['marker-end']]]
             except KeyError:
-                pass;
+                pass
             
-            options = ['%s-%s'%(mkr_start, mkr_end)];   
-=======
-                    pass
->>>>>>> 9ddfa9e3
+            options = ['%s-%s'%(mkr_start, mkr_end)]
         except:
             e = sys.exc_info()[0]
             logging.warning('Failed to parse path %s, will ignore it', raw_path)
-<<<<<<< HEAD
-            logging.warning('Exception %s'%(e),);            
-            p = None;
+            logging.warning('Exception %s'%(e),)  
+            p = None
             
-        return p, options;
-=======
-            logging.warning('Exception %s'%(e),)
-            logging.warning('Values %s'%(path_punches))
-            p = None
-        return p, []
->>>>>>> 9ddfa9e3
+        return p, options
 
     def _handle_shape(self, node):
         """Extract shape data from node"""
@@ -1328,7 +1307,7 @@
                 s += "(%s,%s) ellipse (%s and %s)" % params
                 closed_path = True
             elif cmd == 'image':
-                closed_path = False
+                closed_path = False;
                 pic += "(image) at (%s,%s) {\includegraphics[width=%spt,height=%spt]{%s}}" % params
 #                 pic += "\\node[anchor=north west,inner sep=0, scale=\globalscale] (image) at (%s,%s) {\includegraphics[width=%spt,height=%spt]{%s}}" % params;
 #                 pic += "\draw (%s,%s) node[below right]  {\includegraphics[width=%spt,height=%spt]{%s}}" % params;
