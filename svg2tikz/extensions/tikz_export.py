#!/usr/bin/env python3
# -*- coding: utf-8 -*-
"""\
Convert SVG to TikZ/PGF commands for use with (La)TeX

This script is an Inkscape extension for exporting from SVG to (La)TeX. The
extension recreates the SVG drawing using TikZ/PGF commands, a high quality TeX
macro package for creating graphics programmatically.

The script is tailored to Inkscape SVG, but can also be used to convert arbitrary
SVG files from the command line.

Author: Kjell Magne Fauske
"""

# Copyright (C) 2008, 2009, 2010 Kjell Magne Fauske, http://www.fauskes.net
#
# This program is free software; you can redistribute it and/or modify
# it under the terms of the GNU General Public License as published by
# the Free Software Foundation; either version 2 of the License, or
# (at your option) any later version.
#
# This program is distributed in the hope that it will be useful,
# but WITHOUT ANY WARRANTY; without even the implied warranty of
# MERCHANTABILITY or FITNESS FOR A PARTICULAR PURPOSE.  See the
# GNU General Public License for more details.
#
# You should have received a copy of the GNU General Public License
# along with this program; if not, write to the Free Software
# Foundation, Inc., 59 Temple Place, Suite 330, Boston, MA  02111-1307  USA

import platform

__version__ = '1.0.0dev'
__author__ = 'Kjell Magne Fauske'

# Todo:
# Basic functionality:

# Stroke properties
# - markers (map from Inkscape to TikZ arrow styles. No 1:1 mapping)
# Fill properties
#   - linear shading
#   - radial shading
# Paths:
#
# Text
#
# Other stuff:
# - Better output code formatting!
# - Add a + prefix to coordinates to speed up pgf parsing
# - Transformations
#   - default property values.The initial fill property is set to 'black'.
#     This is currently not handled.
# - ConTeXt template support.


import sys

from textwrap import wrap
from copy import deepcopy
import codecs
import io
import copy
import os
from subprocess import Popen, PIPE
from lxml import etree

try:
    # This should work when run as an Inkscape extension
    import inkex
    # import simplepath
    # import simplestyle
except ImportError:
    # Use bundled files when run as a module or command line tool
    # from svg2tikz.inkex import inkex
    import svg2tikz.inkex as inkex
    # from /vg2tikz.inkex import simplepath
    # from svg2tikz.inkex import simplestyle

import re
import math

from math import sin, cos, atan2
import logging

#### Utility functions and classes

SPECIAL_TEX_CHARS = ['$', '\\', '%', '_', '#', '{', r'}', '^', '&']
SPECIAL_TEX_CHARS_REPLACE = [r'\$', r'$\backslash$', r'\%', r'\_', r'\#',
                             r'\{', r'\}', r'\^{}', r'\&']
_tex_charmap = dict(list(zip(SPECIAL_TEX_CHARS, SPECIAL_TEX_CHARS_REPLACE)))


def escape_texchars(input_string):
    r"""Escape the special LaTeX-chars %{}_^

    Examples:

    >>> escape_texchars('10%')
    '10\\%'
    >>> escape_texchars('%{}_^\\$')
    '\\%\\{\\}\\_\\^{}$\\backslash$\\$'
    """
    return "".join([_tex_charmap.get(c, c) for c in input_string])


class Bunch(object):
    def __init__(self, **kwds):
        self.__dict__.update(kwds)

    def __str__(self):
        return self.__dict__.__str__()

    def __repr__(self):
        return self.__dict__.__repr__()


def copy_to_clipboard(text):
    """Copy text to the clipboard

    Returns True if successful. False otherwise.
    """

    import sys
    if sys.version < '3':
        text_type = unicode
    else:
        text_type = str

    def _do_windows_clipboard(text):
        # from http://pylabeditor.svn.sourceforge.net/viewvc/pylabeditor/trunk/src/shells.py?revision=82&view=markup
        import ctypes

        CF_UNICODETEXT = 13
        GHND = 66

        ctypes.windll.kernel32.GlobalAlloc.restype = ctypes.c_void_p
        ctypes.windll.kernel32.GlobalLock.restype = ctypes.c_void_p

        text = text_type(text, 'utf8')
        bufferSize = (len(text)+1)*2
        hGlobalMem = ctypes.windll.kernel32.GlobalAlloc(ctypes.c_uint(GHND), ctypes.c_size_t(bufferSize))
        lpGlobalMem = ctypes.windll.kernel32.GlobalLock(ctypes.c_void_p(hGlobalMem))
        ctypes.cdll.msvcrt.memcpy( ctypes.c_void_p(lpGlobalMem), ctypes.c_wchar_p(text), ctypes.c_int(bufferSize))
        ctypes.windll.kernel32.GlobalUnlock(ctypes.c_void_p(hGlobalMem))
        if ctypes.windll.user32.OpenClipboard(0):
           ctypes.windll.user32.EmptyClipboard()
           ctypes.windll.user32.SetClipboardData( ctypes.c_int(CF_UNICODETEXT), ctypes.c_void_p(hGlobalMem) )
           ctypes.windll.user32.CloseClipboard()
           return True
        else:
           return False

    def _call_command(command, text):
        # see https://bugs.launchpad.net/ubuntu/+source/inkscape/+bug/781397/comments/2
        try:
            devnull = os.open(os.devnull, os.O_RDWR)
            p = Popen(command, stdin=PIPE, stdout=devnull, stderr=devnull)
            out, err = p.communicate(text)
            if not p.returncode:
                return True

        except OSError:
            pass
        return False

    def _do_linux_clipboard(text):
        # try xclip first, then xsel
        xclip_cmd = ['xclip', '-selection', 'clipboard']
        success = _call_command(xclip_cmd, text)
        if success:
            return True

        xsel_cmd = ['xsel']
        success = _call_command(xsel_cmd, text)
        return success

    def _do_osx_clipboard(text):
        pbcopy_cmd = ['pbcopy']
        return _call_command(pbcopy_cmd, text)
        # try os /linux

    if os.name == 'nt' or platform.system() == 'Windows':
        return _do_windows_clipboard(text)
    elif os.name == 'mac' or platform.system() == 'Darwin':
        return _do_osx_clipboard(text)
    else:
        return _do_linux_clipboard(text)


def nsplit(seq, n=2):
    """Split a sequence into pieces of length n

    If the length of the sequence isn't a multiple of n, the rest is discarded.
    Note that nsplit will strings into individual characters.

    Examples:
    >>> nsplit('aabbcc')
    [('a', 'a'), ('b', 'b'), ('c', 'c')]
    >>> nsplit('aabbcc',n=3)
    [('a', 'a', 'b'), ('b', 'c', 'c')]

    # Note that cc is discarded
    >>> nsplit('aabbcc',n=4)
    [('a', 'a', 'b', 'b')]
    """
    return [xy for xy in zip(*[iter(seq)] * n)]


def chunks(s, cl):
    """Split a string or sequence into pieces of length cl and return an iterator
    """
    for i in range(0, len(s), cl):
        yield s[i:i + cl]


# Adapted from Mark Pilgrim's Dive into Python book
# http://diveintopython.org/scripts_and_streams/index.html#kgp.openanything
def open_anything(source):
    # try to open with urllib (if source is http, ftp, or file URL)
    try:
        from urllib import urlopen
        to_unicode = unicode
    except ImportError:  # Python3
        from urllib.request import urlopen
        import urllib.error
        to_unicode = str

    try:
        return urlopen(source)
    except (IOError, OSError, ValueError):
        pass

        # try to open with native open function (if source is pathname)
    try:
        return open(source)
    except (IOError, OSError):
        pass

        # treat source as string
    import io

    return io.StringIO(to_unicode(source))


def _ns(element_name, name_space='svg'):
    return inkex.addNS(element_name, name_space)


#### Output configuration section

TEXT_INDENT = "  "

CROP_TEMPLATE = r"""
\usepackage[active,tightpage]{preview}
\PreviewEnvironment{tikzpicture}
"""

# Templates
STANDALONE_TEMPLATE = r"""
\documentclass{article}
\usepackage[utf8]{inputenc}
\usepackage{tikz}
%(cropcode)s
\begin{document}
%(colorcode)s
%(gradientcode)s
\def \globalscale {%(scale)f}
\begin{tikzpicture}[y=0.80pt, x=0.80pt, yscale=-\globalscale, xscale=\globalscale, inner sep=0pt, outer sep=0pt%(extraoptions)s]
%(pathcode)s
\end{tikzpicture}
\end{document}
"""

FIG_TEMPLATE = r"""
%(colorcode)s
%(gradientcode)s
\def \globalscale {%(scale)f}
\begin{tikzpicture}[y=0.80pt, x=0.80pt, yscale=-\globalscale, xscale=\globalscale, inner sep=0pt, outer sep=0pt%(extraoptions)s]
%(pathcode)s
\end{tikzpicture}
"""

SCALE = 'scale'
DICT = 'dict'
DIMENSION = 'dimension'
FACTOR = 'factor'  # >= 1

# Map Inkscape/SVG stroke and fill properties to corresponding TikZ options.
# Format:
#   'svg_name' : ('tikz_name', value_type, data)
PROPERTIES_MAP = {
    'opacity': ('opacity', SCALE, ''),
    # filling
    'fill-opacity': ('fill opacity', SCALE, ''),
    'fill-rule': ('', DICT,
                  dict(nonzero='nonzero rule', evenodd='even odd rule')),
    # stroke
    'stroke-opacity': ('draw opacity', SCALE, ''),
    'stroke-linecap': ('line cap', DICT,
                       dict(butt='butt', round='round', square='rect')),
    'stroke-linejoin': ('line join', DICT,
                        dict(miter='miter', round='round', bevel='bevel')),
    'stroke-width': ('line width', DIMENSION, ''),
    'stroke-miterlimit': ('miter limit', FACTOR, ''),
    'stroke-dashoffset': ('dash phase', DIMENSION, '0')
}

# default values according to the SVG spec.
DEFAULT_PAINTING_VALUES = {
    # fill
    'fill': 'black',
    'fill-rule': 'nonzero',
    'fill-opacity': 1,
    # stroke
    'stroke': 'none',
    'stroke-width': 1,
    'stroke-linecap': 'butt',
    'stroke-linejoin': 'miter',
    'stroke-miterlimit': 4,
    'stroke-dasharray': 'none',
    'stroke-dashoffset': 0,
    'stroke-opacity': 1,
}

STROKE_PROPERTIES = set([
    'stroke', 'stroke-width', 'stroke-linecap',
    'stroke-linejoin', 'stroke-miterlimit',
    'stroke-dasharray', 'stroke-dashoffset',
    'stroke-opacity',
])

FILL_PROPERTIES = set([
    'fill', 'fill-rule', 'fill-opacity',
])


# The calc_arc function is based on the calc_arc function in the
# paths_svg2obj.py script bundled with Blender 3D
# Copyright (c) jm soler juillet/novembre 2004-april 2007,
def calc_arc(cpx, cpy, rx, ry, ang, fa, fs, x, y):
    """
    Calc arc paths
    """
    PI = math.pi
    ang = math.radians(ang)
    rx = abs(rx)
    ry = abs(ry)
    px = abs((cos(ang) * (cpx - x) + sin(ang) * (cpy - y)) * 0.5) ** 2.0
    py = abs((cos(ang) * (cpy - y) - sin(ang) * (cpx - x)) * 0.5) ** 2.0
    rpx = rpy = 0.0
    if abs(rx) > 0.0:
        rpx = px / (rx ** 2.0)
    if abs(ry) > 0.0:
        rpy = py / (ry ** 2.0)
    pl = rpx + rpy
    if pl > 1.0:
        pl = pl ** 0.5
        rx *= pl
        ry *= pl
    carx = sarx = cary = sary = 0.0
    if abs(rx) > 0.0:
        carx = cos(ang) / rx
        sarx = sin(ang) / rx
    if abs(ry) > 0.0:
        cary = cos(ang) / ry
        sary = sin(ang) / ry
    x0 = carx * cpx + sarx * cpy
    y0 = (-sary) * cpx + cary * cpy
    x1 = carx * x + sarx * y
    y1 = (-sary) * x + cary * y
    d = (x1 - x0) * (x1 - x0) + (y1 - y0) * (y1 - y0)
    if abs(d) > 0.0:
        sq = 1.0 / d - 0.25
    else:
        sq = -0.25
    if sq < 0.0:
        sq = 0.0
    sf = sq ** 0.5
    if fs == fa:
        sf = -sf
    xc = 0.5 * (x0 + x1) - sf * (y1 - y0)
    yc = 0.5 * (y0 + y1) + sf * (x1 - x0)
    ang_0 = atan2(y0 - yc, x0 - xc)
    ang_1 = atan2(y1 - yc, x1 - xc)
    ang_arc = ang_1 - ang_0
    if ang_arc < 0.0 and fs == 1:
        ang_arc += 2.0 * PI
    elif ang_arc > 0.0 and fs == 0:
        ang_arc -= 2.0 * PI

    ang0 = math.degrees(ang_0)
    ang1 = math.degrees(ang_1)

    if ang_arc > 0:
        if ang_0 < ang_1:
            pass
        else:
            ang0 -= 360
    else:
        if ang_0 < ang_1:
            ang1 -= 360

    return ang0, ang1, rx, ry


def parse_transform(transform):
    """Parse a transformation attribute and return a list of transformations"""
    # Based on the code in parseTransform in the simpletransform.py module.
    # Copyright (C) 2006 Jean-Francois Barraud
    # Reimplemented here due to several bugs in the version shipped with
    # Inkscape 0.46

    if not transform:
        return []
    stripped_transform = transform.strip()
    result = re.match("(translate|scale|rotate|skewX|skewY|matrix)\s*\(([^)]*)\)\s*,?", stripped_transform)
    if result is None:
        raise SyntaxError("Invalid transformation " + transform)

    transforms = []
    # -- translate --
    if result.group(1) == "translate":
        args = result.group(2).replace(',', ' ').split()
        dx = float(args[0])
        if len(args) == 1:
            dy = 0.0
        else:
            dy = float(args[1])
        matrix = [[1, 0, dx], [0, 1, dy]]
        transforms.append(['translate', (dx, dy)])
        # -- scale --
    if result.group(1) == "scale":
        args = result.group(2).replace(',', ' ').split()
        sx = float(args[0])
        if len(args) == 1:
            sy = sx
        else:
            sy = float(args[1])
        matrix = [[sx, 0, 0], [0, sy, 0]]
        transforms.append(['scale', (sx, sy)])
        # -- rotate --
    if result.group(1) == "rotate":
        args = result.group(2).replace(',', ' ').split()
        a = float(args[0])  # *math.pi/180
        if len(args) == 1:
            cx, cy = (0.0, 0.0)
        else:
            cx, cy = list(map(float, args[1:]))
        matrix = [[math.cos(a), -math.sin(a), cx], [math.sin(a), math.cos(a), cy]]
        transforms.append(['rotate', (a, cx, cy)])
        # -- skewX --
    if result.group(1) == "skewX":
        a = float(result.group(2))  # "*math.pi/180
        matrix = [[1, math.tan(a), 0], [0, 1, 0]]
        transforms.append(['skewX', (a,)])
        # -- skewY --
    if result.group(1) == "skewY":
        a = float(result.group(2))  # *math.pi/180
        matrix = [[1, 0, 0], [math.tan(a), 1, 0]]
        transforms.append(['skewY', (a,)])
        # -- matrix --
    if result.group(1) == "matrix":
        # a11,a21,a12,a22,v1,v2=result.group(2).replace(' ',',').split(",")
        matrix_params = tuple(map(float, result.group(2).replace(',', ' ').split()))
        a11, a21, a12, a22, v1, v2 = matrix_params
        matrix = [[a11, a12, v1], [a21, a22, v2]]
        transforms.append(['matrix', matrix_params])

    if result.end() < len(stripped_transform):
        return transforms + parse_transform(stripped_transform[result.end():])
    else:
        return transforms


def parse_color(c):
    """Creates a rgb int array"""
    # Based on the code in parseColor in the simplestyle.py module
    # Fixes a few bugs. Should be removed when fixed upstreams.
    if c in list(inkex.colors.SVG_COLOR.keys()):
        c = inkex.colors.SVG_COLOR[c]
        # need to handle 'currentColor'
    if c.startswith('#') and len(c) == 4:
        c = '#' + c[1:2] + c[1:2] + c[2:3] + c[2:3] + c[3:] + c[3:]
    elif c.startswith('rgb('):
        # remove the rgb(...) stuff
        tmp = c.strip()[4:-1]
        numbers = [number.strip() for number in tmp.split(',')]
        converted_numbers = []
        if len(numbers) == 3:
            for num in numbers:
                if num.endswith(r'%'):
                    converted_numbers.append(int(float(num[0:-1]) * 255 / 100))
                else:
                    converted_numbers.append(int(num))
            return tuple(converted_numbers)
        else:
            return 0, 0, 0
    try:
        r = int(c[1:3], 16)
        g = int(c[3:5], 16)
        b = int(c[5:], 16)
    except ValueError:
        return 0, 0, 0
    return r, g, b


def parse_style(s):
    """Create a dictionary from the value of an inline style attribute"""
    # This version strips leading and trailing whitespace from keys and values
    if s:
        return dict([list(map(str.strip, i.split(":"))) for i in s.split(";") if len(i)])
    else:
        return {}


class GraphicsState(object):
    """A class for handling the graphics state of an SVG element

    The graphics state includes fill, stroke and transformations.
    """
    fill = {}
    stroke = {}
    is_visible = True
    transform = []
    color = None
    opacity = 1
    marker_start = None
    marker_mid = None
    marker_end = None

    def __init__(self, svg_node):
        self.svg_node = svg_node
        self._parent_states = None
        self._get_graphics_state(svg_node)

    def _get_graphics_state(self, node):
        """Return the painting state of the node SVG element"""
        if node is None:
            return
        style = parse_style(node.get('style', ''))
        # get stroke and fill properties
        stroke = {}
        fill = {}

        for stroke_property in STROKE_PROPERTIES:
            stroke_val = style.get(stroke_property) or node.get(stroke_property)
            if stroke_val:
                stroke[stroke_property] = stroke_val

        for fill_property in FILL_PROPERTIES:
            fill_val = style.get(fill_property) or node.get(fill_property)
            if fill_val:
                fill[fill_property] = fill_val

        display = style.get('display') or node.get('display')
        visibility = style.get('visibility') or node.get('visibility')
        if display == 'none' or visibility == 'hidden':
            is_visible = False
        else:
            is_visible = True

        self.color = style.get('color') or node.get('color')
        self.stroke = stroke
        self.fill = fill
        self.is_visible = is_visible
        opacity = style.get('opacity') or node.get('opacity')
        self.opacity = opacity or 1
        transform = node.get('transform', '')
        if transform:
            self.transform = parse_transform(transform)
        else:
            self.transform = []

        self.marker_start = style.get('marker-start') or node.get('marker-start')
        self.marker_mid = style.get('marker-mid') or node.get('marker-mid')
        self.marker_end = style.get('marker-end') or node.get('marker-end')

    def _get_parent_states(self, node=None):
        """Returns the parent's graphics states as a list"""
        if node is None:
            node = self.svg_node
        parent_node = node.getparent()
        if not parent_node:
            return None
        parents_state = []
        while parent_node:
            parents_state.append(GraphicsState(parents_state))
            parent_node = parent_node.getparent()
        return parents_state

    parent_states = property(fget=_get_parent_states)

    def accumulate(self, state):
        new_state = GraphicsState(None)
        new_state.fill = copy.copy(self.fill)
        new_state.stroke = copy.copy(self.stroke)
        new_state.transform = copy.copy(self.transform)
        new_state.opacity = copy.copy(self.opacity)
        new_state.marker_start = copy.copy(self.marker_start)
        new_state.marker_end = copy.copy(self.marker_end)
        new_state.marker_mid = copy.copy(self.marker_mid)
        new_state.fill.update(state.fill)
        new_state.stroke.update(state.stroke)
        if new_state.stroke.get('stroke', '') == 'none':
            del new_state.stroke['stroke']
        if new_state.fill.get('fill', '') == 'none':
            del new_state.fill['fill']
        new_state.transform += state.transform
        new_state.is_visible = self.is_visible and state.is_visible
        if state.color:
            new_state.color = state.color

        new_state.opacity *= state.opacity
        new_state.marker_start = state.marker_start
        new_state.marker_mid = state.marker_mid
        new_state.marker_end = state.marker_end
        return new_state

    def __str__(self):
        return "fill %s\nstroke: %s\nvisible: %s\ntransformations: %s\nmarker-start: %s\nmarker-mid: %s\nmarker-end: %s" % \
               (self.fill, self.stroke, self.is_visible, self.transform, self.marker_start, self.marker_mid,
                self.marker_end)


class TikZPathExporter(inkex.Effect):
    def __init__(self, inkscape_mode=True):
        self.inkscape_mode = inkscape_mode
        inkex.Effect.__init__(self)
        if not hasattr(self, 'unittouu'):
            self.svg.unittouu = inkex.unittouu

        self._set_up_options()

        self.text_indent = ''
        self.x_o = self.y_o = 0.0
        # px -> cm scale factors
        self.x_scale = 0.02822219
        # SVG has its origin in the upper left corner, while TikZ' origin is
        # in the lower left corner. We therefore have to reverse the y-axis.
        self.y_scale = -0.02822219
        self.colors = {}
        self.color_code = ""
        self.gradient_code = ""
        self.output_code = ""
        self.used_gradients = set()
        self.selected_sorted = []

    def _set_up_options(self):
        parser = self.arg_parser
        parser.set_defaults(codeoutput='standalone', crop=False, clipboard=False,
                            wrap=False, indent=True, returnstring=False, scale=1,
                            mode='effect', notext=False, verbose=False, texmode='escape', markings='ignore')
        parser.add_argument('--codeoutput', dest='codeoutput',
                          choices=('standalone', 'codeonly', 'figonly'),
                          help="Amount of boilerplate code (standalone, figonly, codeonly).")
        parser.add_argument('-t', '--texmode', dest='texmode', default='escape',
                          choices=('math', 'escape', 'raw'),
                          help="Set text mode (escape, math, raw). Defaults to 'escape'")
        parser.add_argument('--markings', dest='markings', default='ignore',
                          choices=('ignore', 'translate', 'arrows'),
                          help="Set markings mode (ignore, translate, arrows). Defaults to 'ignore'")
        self._add_booloption(parser, '--crop',
                             dest="crop",
                             help="Use the preview package to crop the tikzpicture")
        self._add_booloption(parser, '--clipboard',
                             dest="clipboard",
                             help="Export to clipboard")
        self._add_booloption(parser, '--wrap',
                             dest="wrap",
                             help="Wrap long lines")
        self._add_booloption(parser, '--indent', default=True)
        parser.add_argument('-to', '--tikzoutput',  type=str,
                          dest='outputfile', default=None,
                          help="")

        self._add_booloption(parser, '--latexpathtype', dest="latexpathtype", default=True)
        parser.add_argument('-r', '--removeabsolute',
                          dest='removeabsolute', default=None,
                          help="")

        if self.inkscape_mode:
            parser.add_argument('--returnstring', action='store_true', dest='returnstring',
                              help="Return as string")
            parser.add_argument("--tab")  # Dummy option. Needed because Inkscape passes the notebook
            # tab as an option.
        parser.add_argument('-m', '--mode', dest='mode',
                          choices=('output', 'effect', 'cli'), help="Extension mode (effect default)")
        self._add_booloption(parser, '--notext', dest='ignore_text', default=False,
                             help="Ignore all text")
        if not self.inkscape_mode:
            parser.add_argument('--standalone', dest='codeoutput',
                              action='store_const', const='standalone',
                              help="Generate a standalone document")
            parser.add_argument('--figonly', dest='codeoutput',
                              action='store_const', const='figonly',
                              help="Generate figure only")
            parser.add_argument('--codeonly', dest='codeoutput',
                              action='store_const', const='codeonly',
                              help="Generate drawing code only")
            parser.add_argument('--scale', dest='scale', type=float,
                              help="Apply scale to resulting image, defaults to 1.0")
            parser.add_argument('-V', '--version', dest='printversion', action='store_true',
                              help="Print version information and exit", default=False),
        self._add_booloption(parser, '--verbose', dest='verbose', default=False,
                             help="Verbose output (useful for debugging)")

    def parse(self, file_or_string=None):
        """Parse document in specified file or on stdin"""
        try:
            if file_or_string:
                try:
                    stream = open(file_or_string, 'r')
                except (IOError, OSError):
                    try:
                        to_unicode = unicode
                    except:  # python 3
                        to_unicode = str
                    stream = io.StringIO(to_unicode(file_or_string))
            else:
                stream = open(self.args[-1], 'r')
        except:
            stream = sys.stdin
        self.document = etree.parse(stream)
        stream.close()

    def _add_booloption(self, parser, *args, **kwargs):
        if self.inkscape_mode:
            kwargs['action'] = 'store'
            kwargs['type'] = inkex.Boolean
            parser.add_argument(*args, **kwargs)
        else:
            kwargs['action'] = 'store_true'
            parser.add_argument(*args, **kwargs)

    def getselected(self):
        """Get selected nodes in document order

        The nodes are stored in the selected dictionary and as a list of
        nodes in selected_sorted.
        """
        self.selected_sorted = []
        if len(self.options.ids) == 0:
            return
            # Iterate over every element in the document

        for node in self.document.getiterator():
            node_id = node.get('id', '')
            if node_id in self.options.ids:
                # self.svg.selected[node_id] = node # useless for now and clash with property setting and setters of selected
                self.selected_sorted.append(node)

    def get_node_from_id(self, node_ref):
        if node_ref.startswith('url('):
            node_id = re.findall(r'url\((.*?)\)', node_ref)
            if len(node_id) > 0:
                ref_id = node_id[0]
        else:
            ref_id = node_ref
        if ref_id.startswith('#'):
            ref_id = ref_id[1:]

        ref_node = self.document.xpath('//*[@id="%s"]' % ref_id,
                                       namespaces=inkex.NSS)
        if len(ref_node) == 1:
            return ref_node[0]
        else:
            return None

    def transform(self, coord_list, cmd=None):
        """Apply transformations to input coordinates"""
        coord_transformed = []
        # TEMP:
        if cmd == 'Q':
            return tuple(coord_list)
        try:
            if not len(coord_list) % 2:
                for x, y in nsplit(coord_list, 2):
                    # coord_transformed.append("%.4fcm" % ((x-self.x_o)*self.x_scale))
                    # oord_transformed.append("%.4fcm" % ((y-self.y_o)*self.y_scale))
                    coord_transformed.append("%.4f" % x)
                    coord_transformed.append("%.4f" % y)
            elif len(coord_list) == 1:
                coord_transformed = ["%.4fcm" % (coord_list[0] * self.x_scale)]
            else:
                coord_transformed = coord_list
        except:
            coord_transformed = coord_list
        return tuple(coord_transformed)

    def pxToPt(self, pixels):
        return pixels * 0.8;

    def get_color(self, color):
        """Return a valid xcolor color name and store color"""

        if color in self.colors:
            return self.colors[color]
        else:
            r, g, b = parse_color(color)
            if not (r or g or b):
                return "black"
            if color.startswith('rgb'):
                xcolorname = "c%02x%02x%02x" % (r, g, b)
            else:
                xcolorname = color.replace('#', 'c')
            self.colors[color] = xcolorname
            self.color_code += "\\definecolor{%s}{RGB}{%s,%s,%s}\n" \
                               % (xcolorname, r, g, b)
            return xcolorname

    def _convert_gradient(self, gradient_node, gradient_tikzname):
        """Convert an SVG gradient to a PGF gradient"""

        # http://www.w3.org/TR/SVG/pservers.html
        def bpunit(offset):
            bp_unit = ""
            if offset.endswith("%"):
                bp_unit = offset[0:-1]
            else:
                bp_unit = str(int(round((float(offset)) * 100)))
            return bp_unit

        if gradient_node.tag == _ns('linearGradient'):
            c = ""
            c += "\pgfdeclarehorizontalshading{%s}{100bp}{\n" % gradient_tikzname
            stops = []
            for n in gradient_node:
                if n.tag == _ns('stop'):
                    stops.append("color(%spt)=(%s)" % (bpunit(n.get("offset")), self.get_color(n.get("stop-color"))))
            c += ";".join(stops)
            c += "\n}\n"
            return c

        else:
            return ""

    def _handle_gradient(self, gradient_ref, node=None):
        grad_node = self.get_node_from_id(gradient_ref)
        gradient_id = grad_node.get('id')
        if grad_node is None:
            return []
        gradient_tikzname = gradient_id
        if gradient_id not in self.used_gradients:
            grad_code = self._convert_gradient(grad_node, gradient_tikzname)
            if grad_code:
                self.gradient_code += grad_code
                self.used_gradients.add(gradient_id)
        if gradient_id in self.used_gradients:
            return ['shade', 'shading=%s' % gradient_tikzname]
        else:
            return []

    def _handle_markers(self, state, accumulated_state):
        # http://www.w3.org/TR/SVG/painting.html#MarkerElement
        if self.options.markings == 'ignore':
            return []
        if state.marker_start:
            if state.marker_start == 'none' and accumulated_state.marker_start:
                pass

    def convert_svgstate_to_tikz(self, state, accumulated_state=None, node=None):
        """Return a node's SVG styles as a list of TikZ options"""
        if not state.is_visible:
            return [], []

        options = []
        transform = []

        if state.color:
            options.append('color=%s' % self.get_color(state.color))

        stroke = state.stroke.get('stroke', '')
        if stroke != 'none':
            if stroke:
                if stroke == 'currentColor':
                    options.append('draw')
                else:
                    options.append('draw=%s' % self.get_color(stroke))
            else:
                # need to check if parent element has stroke set
                if 'stroke' in accumulated_state.stroke:
                    options.append('draw')

        fill = state.fill.get('fill')
        if fill != 'none':
            if fill:
                if fill == 'currentColor':
                    options.append('fill')
                elif fill.startswith('url('):
                    pass
                    # shadeoptions = self._handle_gradient(fill)
                    # options.extend(shadeoptions)
                else:
                    options.append('fill=%s' % self.get_color(fill))
            else:
                if 'fill' in accumulated_state.fill:
                    options.append('fill')

        marker_options = self._handle_markers(state, accumulated_state)
        if marker_options:
            options += marker_options

        # dash pattern has to come before dash phase. This is a bug in TikZ 2.0
        # Fixed in CVS.
        dasharray = state.stroke.get('stroke-dasharray')
        if dasharray and dasharray != 'none':
            lengths = list(map(self.svg.unittouu, [i.strip() for i in dasharray.split(',')]))
            dashes = []
            for idx, length in enumerate(lengths):
                lenstr = "%0.2fpt" % (length * 0.8 * self.options.scale)
                if idx % 2:
                    dashes.append("off %s" % lenstr)
                else:
                    dashes.append("on %s" % lenstr)
            options.append('dash pattern=%s' % " ".join(dashes))

        try:
            opacity = float(state.opacity)
            if opacity < 1.0:
                options.append('opacity=%.03f' % opacity)
        except:
            pass

        for svgname, tikzdata in PROPERTIES_MAP.items():
            tikzname, valuetype, data = tikzdata
            value = state.fill.get(svgname) or state.stroke.get(svgname)
            if not value:
                continue
            if valuetype == SCALE:
                val = float(value)
                if not val == 1:
                    options.append('%s=%.3f' % (tikzname, float(value)))
            elif valuetype == DICT:
                if tikzname:
                    options.append('%s=%s' % (tikzname, data.get(value, '')))
                else:
                    options.append('%s' % data.get(value, ''))
            elif valuetype == DIMENSION:
                # FIXME: Handle different dimensions in a general way
                if value and value != data:
                    options.append('%s=%.3fpt' % (tikzname, self.svg.unittouu(value) * 0.8 * self.options.scale)),
            elif valuetype == FACTOR:
                try:
                    val = float(value)
                    if val >= 1.0:
                        options.append('%s=%.2f' % (tikzname, val))
                except ValueError:
                    pass

        if len(state.transform) > 0:
            transform = self._convert_transform_to_tikz(state.transform)
        else:
            transform = []

        return options, transform

    def _convert_transform_to_tikz(self, transform):
        """Convert a SVG transform attribute to a list of TikZ transformations"""
        # return ""
        if not transform:
            return []

        options = []
        for cmd, params in transform:
            if cmd == 'translate':
<<<<<<< HEAD
                x, y = [self.unittouu(str(val)) for val in params]
                options.append("shift={(%s,%s)}" % (round(x, 5) or '0', round(y, 5) or '0'))
=======
                x, y = params
                options.append("shift={(%s,%s)}" % (x or '0', y or '0'))
>>>>>>> 9a3a47c5
                # There is bug somewere.
                # shift=(400,0) is not equal to xshift=400

            elif cmd == 'rotate':
                if params[1] or params[2]:
                    options.append("rotate around={%s:(%s,%s)}" % params)
                else:
                    options.append("rotate=%s" % params[0])
            elif cmd == 'matrix':
                options.append("cm={{%s,%s,%s,%s,(%s,%s)}}" % params)
            elif cmd == 'skewX':
                options.append("xslant=%s" % math.tan(params[0] * math.pi / 180))
            elif cmd == 'skewY':
                options.append("yslant=%s" % math.tan(params[0] * math.pi / 180))
            elif cmd == 'scale':
                if params[0] == params[1]:
                    options.append("scale=%s" % params[0])
                else:
                    options.append("xscale=%s,yscale=%s" % params)

        return options

    def _handle_group(self, groupnode, graphics_state, accumulated_state):
        s = ""
        tmp = self.text_indent

        self.text_indent += TEXT_INDENT
        group_id = groupnode.get('id')
        code = self._output_group(groupnode, accumulated_state.accumulate(graphics_state))
        self.text_indent = tmp
        if self.options.verbose and group_id:
            extra = "%% %s" % group_id
        else:
            extra = ''
        goptions, transformation = self.convert_svgstate_to_tikz(graphics_state, graphics_state, groupnode)
        options = transformation + goptions
        if len(options) > 0:
            pstyles = [','.join(options)]
            if 'opacity' in pstyles[0]:
                pstyles.append('transparency group')

            if self.options.indent:
                s += "%s\\begin{scope}[%s]%s\n%s%s\\end{scope}\n" % \
                     (self.text_indent, ",".join(pstyles), extra,
                      code, self.text_indent)
            else:
                s += "\\begin{scope}[%s]%s\n%s\\end{scope}\n" % \
                     (",".join(pstyles), extra, code)
        elif self.options.verbose:
            if self.options.indent:
                s += "%s\\begin{scope}%s\n%s%s\\end{scope}\n" % \
                     (self.text_indent, extra, code, self.text_indent)
            else:
                s += "\\begin{scope}\n%s\\end{scope}\n" % \
                     (code,)
        else:
            s += code
        return s

    def _handle_image(self, node):
        """Handles the image tag and returns a code, options tuple"""
        # http://www.w3.org/TR/SVG/struct.html#ImageElement
        # http://www.w3.org/TR/SVG/coords.html#PreserveAspectRatioAttribute
        #         Convert the pixel values to pt first based on http://www.endmemo.com/sconvert/pixelpoint.php
        x = self.svg.unittouu(node.get('x', '0'));
        y = self.svg.unittouu(node.get('y', '0'));

        width = self.pxToPt(self.svg.unittouu(node.get('width', '0')));
        height = self.pxToPt(self.svg.unittouu(node.get('height', '0')));

        href = node.get(_ns('href', 'xlink'));
        isvalidhref = 'data:image/png;base64' not in href;
        if (self.options.latexpathtype and isvalidhref):
            href = href.replace(self.options.removeabsolute, '');
        if (not isvalidhref):
            href = 'base64 still not supported';
            # print (" x:%s, y:%s, w:%s, h:%s, %% Href %s," % (x, y,width, height,  node.get(_ns('href', 'xlink'))));
        # return None, []
        return ('image', (x, y, width, height, href)), []

    def _handle_path(self, node):
        try:
            raw_path = node.get('d')
            #p = simplepath.parsePath(raw_path)
            p = inkex.Path(raw_path).to_arrays()

            #             logging.warning('Path Values %s'%(len(p)),);
            for path_punches in p:
                #                 Scale, and 0.8 has to be applied to the path values
                try:
                    cmd, xy = path_punches;
                    path_punches[1] = [self.svg.unittouu(str(val)) for val in xy];
                except ValueError:
                    pass;
        except:
            e = sys.exc_info()[0];
            logging.warning('Failed to parse path %s, will ignore it', raw_path)
            logging.warning('Exception %s' % (e), );
            logging.warning('Values %s' % (path_punches));
            p = None
        return p, []

    def _handle_shape(self, node):
        """Extract shape data from node"""
        options = []
        if node.tag == _ns('rect'):
            inset = node.get('rx', '0') or node.get('ry', '0')
            # TODO: ry <> rx is not supported by TikZ. Convert to path?
            x = self.svg.unittouu(node.get('x', '0'))
            y = self.svg.unittouu(node.get('y', '0'))
            # map from svg to tikz
            width = self.svg.unittouu(node.get('width', '0'))
            height = self.svg.unittouu(node.get('height', '0'))
            if width == 0.0 or height == 0.0:
                return None, []
            if inset:
                # TODO: corner radius is not scaled by PGF. Find a better way to fix this.
                options = ["rounded corners=%s" % self.transform([self.svg.unittouu(inset) * 0.8 * self.options.scale])]
            return ('rect', (x, y, width + x, height + y)), options
        elif node.tag in [_ns('polyline'),
                          _ns('polygon')]:
            points = node.get('points', '').replace(',', ' ')
            points = list(map(self.svg.unittouu, points.split()))
            if node.tag == _ns('polyline'):
                cmd = 'polyline'
            else:
                cmd = 'polygon'

            return (cmd, points), options
        elif node.tag in _ns('line'):
            points = [node.get('x1'), node.get('y1'),
                      node.get('x2'), node.get('y2')]
            points = list(map(self.svg.unittouu, points))
            # check for zero lenght line
            if not ((points[0] == points[2]) and (points[1] == points[3])):
                return ('polyline', points), options

        if node.tag == _ns('circle'):
            # ugly code...
            center = list(map(self.svg.unittouu, [node.get('cx', '0'), node.get('cy', '0')]))
            r = self.svg.unittouu(node.get('r', '0'))
            if r > 0.0:
                return ('circle', self.transform(center) + self.transform([r])), options

        elif node.tag == _ns('ellipse'):
            center = list(map(self.svg.unittouu, [node.get('cx', '0'), node.get('cy', '0')]))
            rx = self.svg.unittouu(node.get('rx', '0'))
            ry = self.svg.unittouu(node.get('ry', '0'))
            if rx > 0.0 and ry > 0.0:
                return ('ellipse', self.transform(center) + self.transform([rx])
                        + self.transform([ry])), options
        else:
            return None, options

        return None, options

    def _handle_text(self, node):
        if self.options.ignore_text:
            return None, []
        raw_textstr = self.get_text(node).strip()
        if self.options.texmode == 'raw':
            textstr = raw_textstr
        elif self.options.texmode == 'math':
            textstr = "$%s$" % raw_textstr
        else:
            textstr = escape_texchars(raw_textstr)

        x = self.svg.unittouu(node.get('x', '0'))
        y = self.svg.unittouu(node.get('y', '0'))
        p = [('M', [x, y]), ('TXT', textstr)]
        return p, []

    def _handle_use(self, node, graphics_state, accumulated_state=None):
        # Find the id of the use element link
        ref_id = node.get(_ns('href', 'xlink'))
        if ref_id.startswith('#'):
            ref_id = ref_id[1:]

        use_ref_node = self.document.xpath('//*[@id="%s"]' % ref_id,
                                           namespaces=inkex.NSS)
        if len(use_ref_node) > 0:
            # len(use_ref_node) > 1 means that there are several elements with the
            # same id. According to the XML spec the value should be unique.
            # SVG generated by some tools (for instance Matplotlib) does not obey this rule,
            # so we just pick the first one. Should probably generate a warning as well.
            use_ref_node = use_ref_node[0]
        else:
            return ""

        # create a temp group
        g_wrapper = etree.Element(_ns('g'))
        use_g = etree.SubElement(g_wrapper, _ns('g'))

        # transfer attributes from use element to new group except
        # x, y, width, height and href
        for key in list(node.keys()):
            if key not in ('x', 'y', 'width', 'height',
                           _ns('href', 'xlink')):
                use_g.set(key, node.get(key))
        if node.get('x') or node.get('y'):
            transform = node.get('transform', '')
            transform += ' translate(%s,%s) ' \
                         % (self.svg.unittouu(node.get('x', 0)), self.svg.unittouu(node.get('y', 0)))
            use_g.set('transform', transform)
            #
        use_g.append(deepcopy(use_ref_node))
        return self._output_group(g_wrapper, accumulated_state)

    def _write_tikz_path(self, pathdata, options=None, node=None):
        """Convert SVG paths, shapes and text to TikZ paths"""
        s = pic = pathcode = imagecode = ""
        # print "Pathdata %s" % pathdata
        if not pathdata or len(pathdata) == 0:
            return ""
        if node is not None:
            node_id = node.get('id', '')
        else:
            node_id = ''

        current_pos = [0.0, 0.0]
        for cmd, params in pathdata:
            # transform coordinates
            tparams = self.transform(params, cmd)
            # SVG paths
            # moveto
            if cmd == 'M':
                s += "(%s,%s)" % tparams
                current_pos = params[-2:]
            # lineto
            elif cmd == 'L':
                s += " -- (%s,%s)" % tparams
                current_pos = params[-2:]
            # cubic bezier curve
            elif cmd == 'C':
                s += " .. controls (%s,%s) and (%s,%s) .. (%s,%s)" % tparams
                current_pos = params[-2:]
            # quadratic bezier curve
            elif cmd == 'Q':
                # need to convert to cubic spline
                # CP1 = QP0 + 2/3 *(QP1-QP0)
                # CP2 = CP1 + 1/3 *(QP2-QP0)
                # http://fontforge.sourceforge.net/bezier.html
                qp0x, qp0y = current_pos
                qp1x, qp1y, qp2x, qp2y = tparams
                cp1x = qp0x + (2.0 / 3.0) * (qp1x - qp0x)
                cp1y = qp0y + (2.0 / 3.0) * (qp1y - qp0y)
                cp2x = cp1x + (qp2x - qp0x) / 3.0
                cp2y = cp1y + (qp2y - qp0y) / 3.0
                s += " .. controls (%.4f,%.4f) and (%.4f,%.4f) .. (%.4f,%.4f)" \
                     % (cp1x, cp1y, cp2x, cp2y, qp2x, qp2y)
                current_pos = params[-2:]
            # close path
            elif cmd == 'Z':
                s += " -- cycle"
                closed_path = True
            # arc
            elif cmd == 'A':
                start_ang_o, end_ang_o, rx, ry = calc_arc(current_pos[0], current_pos[1], *params)
                # pgf 2.0 does not like angles larger than 360
                # make sure it is in the +- 360 range
                start_ang = start_ang_o % 360
                end_ang = end_ang_o % 360
                if start_ang_o < end_ang_o and not (start_ang < end_ang):
                    start_ang -= 360
                elif start_ang_o > end_ang_o and not (start_ang > end_ang):
                    end_ang -= 360
                ang = params[2]
                if rx == ry:
                    # Todo: Transform radi
                    radi = "%.3f" % rx
                else:
                    radi = "%3f and %.3f" % (rx, ry)
                if ang != 0.0:
                    s += "{[rotate=%s] arc(%.3f:%.3f:%s)}" % (ang, start_ang, end_ang, radi)
                else:
                    s += "arc(%.3f:%.3f:%s)" % (start_ang, end_ang, radi)
                current_pos = params[-2:]
                pass
            elif cmd == 'TXT':
                s += " node[above right] (%s) {%s}" % (node_id, params)
            # Shapes
            elif cmd == 'rect':
                s += "(%s,%s) rectangle (%s,%s)" % tparams
                closed_path = True
            elif cmd in ['polyline', 'polygon']:
                points = ["(%s,%s)" % (x, y) for x, y in chunks(tparams, 2)]
                if cmd == 'polygon':
                    points.append('cycle')
                    closed_path = True
                s += " -- ".join(points)
            # circle and ellipse does not use the transformed parameters
            elif cmd == 'circle':
                s += "(%s,%s) circle (%s)" % params
                closed_path = True
            elif cmd == 'ellipse':
                s += "(%s,%s) ellipse (%s and %s)" % params
                closed_path = True
            elif cmd == 'image':
                closed_path = False;
                pic += "\\node[anchor=north west,inner sep=0, scale=\globalscale] (image) at (%s,%s) {\includegraphics[width=%spt,height=%spt]{%s}}" % params;
        #                 pic += "\draw (%s,%s) node[below right]  {\includegraphics[width=%spt,height=%spt]{%s}}" % params;

        if options:
            optionscode = "[%s]" % ','.join(options)
        else:
            optionscode = ""

        if (s != ''):
            pathcode = "\\path%s %s;" % (optionscode, s)
        if (pic != ''):
            imagecode = "%s;" % (pic)
        if self.options.wrap:
            pathcode = "\n".join(wrap(pathcode, 80, subsequent_indent="  ", break_long_words=False))
            imagecode = "\n".join(wrap(imagecode, 80, subsequent_indent="  ", break_long_words=False))
        if self.options.indent:
            pathcode = "\n".join([self.text_indent + line for line in pathcode.splitlines(False)]) + "\n"
            imagecode = "\n".join([self.text_indent + line for line in imagecode.splitlines(False)]) + "\n"
        if self.options.verbose and node_id:
            pathcode = "%s%% %s\n%s\n" % (self.text_indent, node_id, pathcode)
            imagecode = "%s%% %s\n%s\n" % (self.text_indent, node_id, imagecode)
        return pathcode + '\n' + imagecode + '\n';

    def get_text(self, node):
        """Return content of a text node as string"""
        # For recent versions of lxml we can simply write:
        # return etree.tostring(node,method="text")
        text = ""
        if node.text is not None:
            text += node.text
        for child in node:
            text += self.get_text(child)
        if node.tail:
            text += node.tail
        return text

    def _output_group(self, group, accumulated_state=None):
        """Process a group of SVG nodes and return corresponding TikZ code

        The group is processed recursively if it contains sub groups.
        """
        s = ""
        options = []
        transform = []
        for node in group:
            pathdata = None
            options = []
            graphics_state = GraphicsState(node)
            node_id = node.get('id')
            if node.tag == _ns('path'):
                pathdata, options = self._handle_path(node)

            # is it a shape?
            elif node.tag in [_ns('rect'),
                              _ns('polyline'),
                              _ns('polygon'),
                              _ns('line'),
                              _ns('circle'),
                              _ns('ellipse'), ]:
                shapedata, options = self._handle_shape(node)
                if shapedata:
                    pathdata = [shapedata]
            elif node.tag == _ns('image'):
                # pathdata, options = self._handle_image(node)
                imagedata, options = self._handle_image(node)
                if imagedata:
                    pathdata = [imagedata]

            # group node
            elif node.tag == _ns('g'):
                s += self._handle_group(node, graphics_state, accumulated_state)
                continue

            elif node.tag == _ns('text') or node.tag == _ns('flowRoot'):
                pathdata, options = self._handle_text(node)

            elif node.tag == _ns('use'):
                s += self._handle_use(node, graphics_state, accumulated_state)

            else:
                logging.debug("Unhandled element %s", node.tag)

            goptions, transformation = self.convert_svgstate_to_tikz(graphics_state, accumulated_state, node)
            options = transformation + goptions + options
            s += self._write_tikz_path(pathdata, options, node)
        return s

    def effect(self):
        s = ""
        nodes = self.selected_sorted
        # If no nodes is selected convert whole document.
        if len(nodes) == 0:
            nodes = self.document.getroot()
            graphics_state = GraphicsState(nodes)
        else:
            graphics_state = GraphicsState(None)
        goptions, transformation = self.convert_svgstate_to_tikz(graphics_state, graphics_state,
                                                                 self.document.getroot())
        options = transformation + goptions
        # Recursively process list of nodes or root node
        s = self._output_group(nodes, graphics_state)

        # Add necessary boiling plate code to the generated TikZ code.
        codeoutput = self.options.codeoutput
        if len(options) > 0:
            extraoptions = ',\n%s' % ','.join(options)
        else:
            extraoptions = ''
        if not self.options.crop:
            cropcode = ""
        else:
            cropcode = CROP_TEMPLATE
        if codeoutput == 'standalone':
            output = STANDALONE_TEMPLATE % dict(pathcode=s,
                                                colorcode=self.color_code,
                                                cropcode=cropcode,
                                                extraoptions=extraoptions,
                                                gradientcode=self.gradient_code,
                                                scale=self.options.scale)
        elif codeoutput == 'figonly':
            output = FIG_TEMPLATE % dict(pathcode=s, colorcode=self.color_code,
                                         extraoptions=extraoptions,
                                         gradientcode=self.gradient_code,
                                         scale=self.options.scale)
        else:
            output = s

        self.output_code = output
        if self.options.returnstring:
            return output

    def save_raw(self, output_code):
        if self.options.clipboard:
            success = copy_to_clipboard(self.output_code.encode('utf8'))
            if not success:
                logging.error('Failed to put output on clipboard')
        if self.options.mode == 'effect':
            if self.options.outputfile and not self.options.clipboard:
                print(self.options.outputfile)
                f = codecs.open(self.options.outputfile, 'w', 'utf8')
                f.write(self.output_code)
                f.close()
                # Serialize document into XML on stdout
            self.document.write(sys.stdout.buffer)

        if self.options.mode == 'output':
            print(self.output_code.encode('utf8'))

    def convert(self, svg_file, cmd_line_mode=False, **kwargs):
        self.options = self.arg_parser.parse_args()
        if self.options.printversion:
            print_version_info()
            return
        self.options.returnstring = True
        self.options.__dict__.update(kwargs)
        if self.options.scale is None:
            self.options.scale = 1
        if cmd_line_mode:
            if self.options.input_file is not None and len(self.options.input_file) > 0:
                if os.path.exists(self.options.input_file):
                    svg_file = self.options.input_file
                else:
                    logging.error('Input file %s does not exists', self.args[0])
                    return
            else:
                # Correct ?
                logging.error('No file were specified')
                return

        self.parse(svg_file)
        self.getselected()
        self.svg.get_ids()
        output = self.effect()
        if self.options.clipboard:
            success = copy_to_clipboard(self.output_code.encode('utf8'))
            if not success:
                logging.error('Failed to put output on clipboard')
            output = ""

        if self.options.outputfile:
            f = codecs.open(self.options.outputfile, 'w', 'utf8')
            f.write(self.output_code)
            f.close()
            output = ""

        return output


def convert_file(svg_file, **kwargs):
    effect = TikZPathExporter(inkscape_mode=False)
    return effect.convert(svg_file, **kwargs)


def convert_svg(svg_source, **kwargs):
    effect = TikZPathExporter(inkscape_mode=False)
    source = open_anything(svg_source)
    tikz_code = effect.convert(source.read(), **kwargs)
    source.close()
    return tikz_code


def main_inkscape():
    """Inkscape interface"""
    # Create effect instance and apply it.
    effect = TikZPathExporter(inkscape_mode=True)
    effect.run()


def print_version_info():
    print("svg2tikz version % s" % __version__)


def main_cmdline(**kwargs):
    """Main command line interface"""
    effect = TikZPathExporter(inkscape_mode=False)
    tikz_code = effect.convert(svg_file=None, cmd_line_mode=True, **kwargs)
    if tikz_code:
        print(tikz_code)


if __name__ == '__main__':
    main_inkscape()<|MERGE_RESOLUTION|>--- conflicted
+++ resolved
@@ -965,13 +965,10 @@
         options = []
         for cmd, params in transform:
             if cmd == 'translate':
-<<<<<<< HEAD
+
                 x, y = [self.unittouu(str(val)) for val in params]
-                options.append("shift={(%s,%s)}" % (round(x, 5) or '0', round(y, 5) or '0'))
-=======
-                x, y = params
                 options.append("shift={(%s,%s)}" % (x or '0', y or '0'))
->>>>>>> 9a3a47c5
+
                 # There is bug somewere.
                 # shift=(400,0) is not equal to xshift=400
 
