#!/usr/bin/env python
# -*- coding: utf-8 -*-
"""\
Convert SVG to TikZ/PGF commands for use with (La)TeX

This script is an Inkscape extension for exporting from SVG to (La)TeX. The
extension recreates the SVG drawing using TikZ/PGF commands, a high quality TeX
macro package for creating graphics programmatically.

The script is tailored to Inkscape SVG, but can also be used to convert arbitrary
SVG files from the command line. 

Author: Kjell Magne Fauske
"""

# Copyright (C) 2008, 2009, 2010 Kjell Magne Fauske, http://www.fauskes.net
#
# This program is free software; you can redistribute it and/or modify
# it under the terms of the GNU General Public License as published by
# the Free Software Foundation; either version 2 of the License, or
# (at your option) any later version.
#
# This program is distributed in the hope that it will be useful,
# but WITHOUT ANY WARRANTY; without even the implied warranty of
# MERCHANTABILITY or FITNESS FOR A PARTICULAR PURPOSE.  See the
# GNU General Public License for more details.
#
# You should have received a copy of the GNU General Public License
# along with this program; if not, write to the Free Software
# Foundation, Inc., 59 Temple Place, Suite 330, Boston, MA  02111-1307  USA

__version__ = '0.1dev'
__author__ = 'Kjell Magne Fauske'


# Todo:
# Basic functionality:

# Stroke properties
#   - markers (map from Inkscape to TikZ arrow styles. No 1:1 mapping)
# Fill properties
#   - linear shading
#   - radial shading
# Paths:
#
# Text
# 
# Other stuff:
# - Better output code formatting!
# - Add a + prefix to coordinates to speed up pgf parsing
# - Transformations
#   - default property values.The initial fill property is set to 'black'.
#     This is currently not handled. 
# - ConTeXt template support.
# TODO: Add a testing interface
import sys
from itertools import izip
from textwrap import wrap
from copy import deepcopy
import codecs
import string
import StringIO
import copy

try:
    # This should work when run as an Inkscape extension
    import inkex
    import simplepath
    import simplestyle
except ImportError:
    # Use bundled files when run as a module or command line tool 
    from svg2tikz.inkexlib import inkex
    from svg2tikz.inkexlib import simplepath
    from svg2tikz.inkexlib import simplestyle

import re, math

from math import sin, cos, atan2
import logging

try:
    set
except NameError:
    # For Python 2.4 compatability
    from sets import Set as set



#### Utility functions and classes

class Bunch(object):
    def __init__(self, **kwds):
        self.__dict__.update(kwds)

    def __str__(self):
        return self.__dict__.__str__()

    def __repr__(self):
        return self.__dict__.__repr__()


def copy_to_clipboard(text):
    """Copy text to the clipboard

    Returns True if successful. False otherwise.

    Works on Windows, *nix and Mac. Tries the following:
    1. Use the win32clipboard module from the win32 package.
    2. Calls the xclip command line tool (*nix)
    3. Calls the pbcopy command line tool (Mac)
    4. Try pygtk
    """
    # try windows first
    try:
        import win32clipboard

        win32clipboard.OpenClipboard()
        win32clipboard.EmptyClipboard()
        win32clipboard.SetClipboardText(text)
        win32clipboard.CloseClipboard()
        return True
    except:
        pass
        # try xclip
    try:
        import subprocess

        p = subprocess.Popen(['xclip', '-selection', 'c'], stdin=subprocess.PIPE)
        p.stdin.write(text)
        p.stdin.close()
        retcode = p.wait()
        return True
    except:
        pass
        # try pbcopy (Os X)
    try:
        import subprocess

        p = subprocess.Popen(['pbcopy'], stdin=subprocess.PIPE)
        p.stdin.write(text)
        p.stdin.close()
        retcode = p.wait()
        return True
    except:
        pass
        # try os /linux
    try:
        import subprocess

        p = subprocess.Popen(['xsel'], stdin=subprocess.PIPE)
        p.stdin.write(text)
        p.stdin.close()
        retcode = p.wait()
        return True
    except:
        pass
        # try pygtk
    try:
        # Code from
        # http://www.vector-seven.com/2007/06/27/
        #    passing-data-between-gtk-applications-with-gtkclipboard/
        import pygtk

        pygtk.require('2.0')
        import gtk
        # get the clipboard
        clipboard = gtk.clipboard_get()
        # set the clipboard text data
        clipboard.set_text(text)
        # make our data available to other applications
        clipboard.store()
        return True
    except:
        pass
        # try clip (Vista)
    try:
        import subprocess

        p = subprocess.Popen(['clip'], stdin=subprocess.PIPE)
        p.stdin.write(text)
        p.stdin.close()
        retcode = p.wait()
        return True
    except:
        pass

    return False


def nsplit(seq, n=2):
    """Split a sequence into pieces of length n

    If the length of the sequence isn't a multiple of n, the rest is discarded.
    Note that nsplit will strings into individual characters.

    Examples:
    >>> nsplit('aabbcc')
    [('a', 'a'), ('b', 'b'), ('c', 'c')]
    >>> nsplit('aabbcc',n=3)
    [('a', 'a', 'b'), ('b', 'c', 'c')]

    # Note that cc is discarded
    >>> nsplit('aabbcc',n=4)
    [('a', 'a', 'b', 'b')]
    """
    return [xy for xy in izip(*[iter(seq)] * n)]


def chunks(s, cl):
    """Split a string or sequence into pieces of length cl and return an iterator
    """
    for i in xrange(0, len(s), cl):
        yield s[i:i + cl]

# Adapted from Mark Pilgrim's Dive into Python book
# http://diveintopython.org/scripts_and_streams/index.html#kgp.openanything 
def open_anything(source):
    # try to open with urllib (if source is http, ftp, or file URL)
    import urllib

    try:
        return urllib.urlopen(source)
    except (IOError, OSError):
        pass

        # try to open with native open function (if source is pathname)
    try:
        return open(source)
    except (IOError, OSError):
        pass

        # treat source as string
    import StringIO

    return StringIO.StringIO(str(source))


#### Output configuration section

TEXT_INDENT = "  "

CROP_TEMPLATE = r"""
\usepackage[active,tightpage]{preview}
\PreviewEnvironment{tikzpicture}
"""


# Templates
STANDALONE_TEMPLATE = r"""
\documentclass{article}
\usepackage[utf8]{inputenc}
\usepackage{tikz}
%(cropcode)s
\begin{document}
%(colorcode)s
%(gradientcode)s
\begin{tikzpicture}[y=0.80pt,x=0.80pt,yscale=-1, inner sep=0pt, outer sep=0pt%(extraoptions)s]
%(pathcode)s
\end{tikzpicture}
\end{document}
"""

FIG_TEMPLATE = r"""
%(colorcode)s
%(gradientcode)s
\begin{tikzpicture}[y=0.80pt, x=0.8pt,yscale=-1, inner sep=0pt, outer sep=0pt%(extraoptions)s]
%(pathcode)s
\end{tikzpicture}
"""

SCALE = 'scale'
DICT = 'dict'
DIMENSION = 'dimension'
FACTOR = 'factor' # >= 1

# Map Inkscape/SVG stroke and fill properties to corresponding TikZ options.
# Format:
#   'svg_name' : ('tikz_name', value_type, data)
PROPERTIES_MAP = {
    'opacity': ('opacity', SCALE, ''),
    # filling    
    'fill-opacity': ('fill opacity', SCALE, ''),
    'fill-rule': ('', DICT,
                  dict(nonzero='nonzero rule', evenodd='even odd rule')),
    # stroke    
    'stroke-opacity': ('draw opacity', SCALE, ''),
    'stroke-linecap': ('line cap', DICT,
                       dict(butt='butt', round='round', square='rect')),
    'stroke-linejoin': ('line join', DICT,
                        dict(miter='miter', round='round', bevel='bevel')),
    'stroke-width': ('line width', DIMENSION, ''),
    'stroke-miterlimit': ('miter limit', FACTOR, ''),
    'stroke-dashoffset': ('dash phase', DIMENSION, '0')
}

# default values according to the SVG spec.
DEFAULT_PAINTING_VALUES = {
    # fill
    'fill': 'black',
    'fill-rule': 'nonzero',
    'fill-opacity': 1,
    # stroke
    'stroke': 'none',
    'stroke-width': 1,
    'stroke-linecap': 'butt',
    'stroke-linejoin': 'miter',
    'stroke-miterlimit': 4,
    'stroke-dasharray': 'none',
    'stroke-dashoffset': 0,
    'stroke-opacity': 1,
    }

STROKE_PROPERTIES = set([
    'stroke', 'stroke-width', 'stroke-linecap',
    'stroke-linejoin', 'stroke-miterlimit',
    'stroke-dasharray', 'stroke-dashoffset',
    'stroke-opacity',
    ])

FILL_PROPERTIES = set([
    'fill', 'fill-rule', 'fill-opacity',
    ])


# The calc_arc function is based on the calc_arc function in the
# paths_svg2obj.py script bundled with Blender 3D
# Copyright (c) jm soler juillet/novembre 2004-april 2007, 
def calc_arc(cpx, cpy, rx, ry, ang, fa, fs, x, y):
    """
    Calc arc paths
    """
    PI = math.pi
    ang = math.radians(ang)
    rx = abs(rx)
    ry = abs(ry)
    px = abs((cos(ang) * (cpx - x) + sin(ang) * (cpy - y)) * 0.5) ** 2.0
    py = abs((cos(ang) * (cpy - y) - sin(ang) * (cpx - x)) * 0.5) ** 2.0
    rpx = rpy = 0.0
    if abs(rx) > 0.0:
        rpx = px / (rx ** 2.0)
    if abs(ry) > 0.0:
        rpy = py / (ry ** 2.0)
    pl = rpx + rpy
    if pl > 1.0:
        pl = pl ** 0.5
        rx *= pl
        ry *= pl
    carx = sarx = cary = sary = 0.0
    if abs(rx) > 0.0:
        carx = cos(ang) / rx
        sarx = sin(ang) / rx
    if abs(ry) > 0.0:
        cary = cos(ang) / ry
        sary = sin(ang) / ry
    x0 = (carx) * cpx + (sarx) * cpy
    y0 = (-sary) * cpx + (cary) * cpy
    x1 = (carx) * x + (sarx) * y
    y1 = (-sary) * x + (cary) * y
    d = (x1 - x0) * (x1 - x0) + (y1 - y0) * (y1 - y0)
    if abs(d) > 0.0:
        sq = 1.0 / d - 0.25
    else:
        sq = -0.25
    if sq < 0.0:
        sq = 0.0
    sf = sq ** 0.5
    if fs == fa:
        sf = -sf
    xc = 0.5 * (x0 + x1) - sf * (y1 - y0)
    yc = 0.5 * (y0 + y1) + sf * (x1 - x0)
    ang_0 = atan2(y0 - yc, x0 - xc)
    ang_1 = atan2(y1 - yc, x1 - xc)
    ang_arc = ang_1 - ang_0
    if (ang_arc < 0.0 and fs == 1):
        ang_arc += 2.0 * PI
    elif (ang_arc > 0.0 and fs == 0):
        ang_arc -= 2.0 * PI

    ang0 = math.degrees(ang_0)
    ang1 = math.degrees(ang_1)

    if ang_arc > 0:
        if (ang_0 < ang_1):
            pass
        else:
            ang0 -= 360
    else:
        if (ang_0 < ang_1):
            ang1 -= 360

    return (ang0, ang1, rx, ry)


def parse_transform(transf):
    """Parse a transformation attribute and return a list of transformations"""
    # Based on the code in parseTransform in the simpletransform.py module.
    # Copyright (C) 2006 Jean-Francois Barraud
    # Reimplemented here due to several bugs in the version shipped with
    # Inkscape 0.46
    if transf == "" or transf == None:
        return(mat)
    stransf = transf.strip()
    result = re.match("(translate|scale|rotate|skewX|skewY|matrix)\s*\(([^)]*)\)\s*,?", stransf)
    transforms = []
    #-- translate --
    if result.group(1) == "translate":
        args = result.group(2).replace(',', ' ').split()
        dx = float(args[0])
        if len(args) == 1:
            dy = 0.0
        else:
            dy = float(args[1])
        matrix = [[1, 0, dx], [0, 1, dy]]
        transforms.append(['translate', (dx, dy)])
        #-- scale --
    if result.group(1) == "scale":
        args = result.group(2).replace(',', ' ').split()
        sx = float(args[0])
        if len(args) == 1:
            sy = sx
        else:
            sy = float(args[1])
        matrix = [[sx, 0, 0], [0, sy, 0]]
        transforms.append(['scale', (sx, sy)])
        #-- rotate --
    if result.group(1) == "rotate":
        args = result.group(2).replace(',', ' ').split()
        a = float(args[0])#*math.pi/180
        if len(args) == 1:
            cx, cy = (0.0, 0.0)
        else:
            cx, cy = map(float, args[1:])
        matrix = [[math.cos(a), -math.sin(a), cx], [math.sin(a), math.cos(a), cy]]
        transforms.append(['rotate', (a, cx, cy)])
        #-- skewX --
    if result.group(1) == "skewX":
        a = float(result.group(2))#"*math.pi/180
        matrix = [[1, math.tan(a), 0], [0, 1, 0]]
        transforms.append(['skewX', (a,)])
        #-- skewY --
    if result.group(1) == "skewY":
        a = float(result.group(2))#*math.pi/180
        matrix = [[1, 0, 0], [math.tan(a), 1, 0]]
        transforms.append(['skewY', (a,)])
        #-- matrix --
    if result.group(1) == "matrix":
        #a11,a21,a12,a22,v1,v2=result.group(2).replace(' ',',').split(",")
        mparams = tuple(map(float, result.group(2).replace(',', ' ').split()))
        a11, a21, a12, a22, v1, v2 = mparams
        matrix = [[a11, a12, v1], [a21, a22, v2]]
        transforms.append(['matrix', mparams])

    if result.end() < len(stransf):
        return transforms + parse_transform(stransf[result.end():])
    else:
        return transforms


def parseColor(c):
    """Creates a rgb int array"""
    # Based on the code in parseColor in the simplestyle.py module
    # Fixes a few bugs. Should be removed when fixed upstreams.
    if c in simplestyle.svgcolors.keys():
        c = simplestyle.svgcolors[c]
        # need to handle 'currentColor'
    if c.startswith('#') and len(c) == 4:
        c = '#' + c[1:2] + c[1:2] + c[2:3] + c[2:3] + c[3:] + c[3:]
    elif c.startswith('rgb('):
        # remove the rgb(...) stuff
        tmp = c.strip()[4:-1]
        numbers = [number.strip() for number in tmp.split(',')]
        converted_numbers = []
        if len(numbers) == 3:
            for num in numbers:
                if num.endswith(r'%'):
                    converted_numbers.append(int(float(num[0:-1]) * 255 / 100))
                else:
                    converted_numbers.append(int(num))
            return tuple(converted_numbers)
        else:
            return (0, 0, 0)
    try:
        r = int(c[1:3], 16)
        g = int(c[3:5], 16)
        b = int(c[5:], 16)
    except:
        return (0, 0, 0)
    return (r, g, b)


def parseStyle(s):
    """Create a dictionary from the value of an inline style attribute"""
    # This version strips leading and trailing whitespace from keys and values
    if s:
        return dict([map(string.strip, i.split(":")) for i in s.split(";") if len(i)])
    else:
        return {}


class GraphicsState(object):
    """A class for handling the graphics state of an SVG element
    
    The graphics state includs fill, stroke and transformations.
    """
    fill = {}
    stroke = {}
    is_visible = True
    transform = []
    color = None
    opacity = 1

    def __init__(self, svg_node):
        self.svg_node = svg_node
        self._parent_states = None
        self._get_graphics_state(svg_node)

    def _get_graphics_state(self, node):
        """Return the painting state of the node SVG element"""
        if node is None: return
        style = parseStyle(node.get('style', ''))
        # get stroke and fill properties
        stroke = {}
        fill = {}

        for stroke_property in STROKE_PROPERTIES:
            stroke_val = style.get(stroke_property) or node.get(stroke_property)
            if stroke_val:
                stroke[stroke_property] = stroke_val

        for fill_property in FILL_PROPERTIES:
            fill_val = style.get(fill_property) or node.get(fill_property)
            if fill_val:
                fill[fill_property] = fill_val

        display = style.get('display') or node.get('display')
        visibility = style.get('visibility') or node.get('visibility')
        if display == 'none' or visibility == 'hidden':
            is_visible = False
        else:
            is_visible = True

        self.color = style.get('color') or node.get('color')
        self.stroke = stroke
        self.fill = fill
        self.is_visible = is_visible
        opacity = style.get('opacity') or node.get('opacity')
        if opacity:
            self.opacity = opacity
        else:
            self.opacity = 1

        transform = node.get('transform', '')
        if transform:
            self.transform = parse_transform(transform)
        else:
            self.transform = []

    def _get_parent_states(self, node=None):
        """Returns the parent's graphics states as a list"""
        if node is None:
            node = self.svg_node
        parent_node = node.getparent()
        if not parent_node:
            return None
        parents_state = []
        while parent_node:
            parents_state.append(GraphicsState(parent_state))
            parent_node = parent_node.getparent()
        return parents_state


    parent_states = property(fget=_get_parent_states)

    def accumulate(self, state):
        newstate = GraphicsState(None)
        newstate.fill = copy.copy(self.fill)
        newstate.stroke = copy.copy(self.stroke)
        newstate.transform = copy.copy(self.transform)
        newstate.opacity = copy.copy(self.opacity)
        newstate.fill.update(state.fill)
        newstate.stroke.update(state.stroke)
        if newstate.stroke.get('stroke', '') == 'none':
            del newstate.stroke['stroke']
        if newstate.fill.get('fill', '') == 'none':
            del newstate.fill['fill']
        newstate.transform += state.transform
        newstate.is_visible = self.is_visible and state.is_visible
        if state.color:
            newstate.color = state.color

        newstate.opacity *= state.opacity
        return newstate

    def __str__(self):
        return "fill %s\nstroke: %s\nvisible: %s\ntransformations: %s" %\
               (self.fill, self.stroke, self.is_visible, self.transform)


class TikZPathExporter(inkex.Effect):
    def __init__(self, inkscape_mode=True):
        self.inkscape_mode = inkscape_mode
        inkex.Effect.__init__(self)

        parser = self.OptionParser
        parser.set_defaults(codeoutput='standalone', crop=False, clipboard=False,
            wrap=True, indent=True, returnstring=False,
            mode='effect', notext=False, verbose=False)
        parser.add_option('--codeoutput', dest='codeoutput',
            choices=('standalone', 'codeonly', 'figonly'),
            help="Amount of boilerplate code (standalone, figonly, codeonly).")

        self._add_booloption(parser, '--crop',
            dest="crop",
            help="Use the preview package to crop the tikzpicture")
        self._add_booloption(parser, '--clipboard',
            dest="clipboard",
            help="Export to clipboard")
        self._add_booloption(parser, '--wrap',
            dest="wrap",
            help="Wrap long lines")
        self._add_booloption(parser, '--indent', default=True)
        parser.add_option("-o", "--output",
            action="store", type="string",
            dest="outputfile", default=None,
            help="")
        if self.inkscape_mode:
<<<<<<< HEAD
            parser.add_option('--returnstring', action='store_true', dest='returnstring',
                help="Return as string")

        parser.add_option('-m', '--mode', dest='mode',
            choices=('output', 'effect', 'cli'), help="Extension mode (effect default)")

        self._add_booloption(parser, '--notext', dest='ignore_text', default=False,
            help="Ignore all text")
=======
            parser.add_option('--returnstring',action='store_true',dest='returnstring',
                              help="Return as string")
        
        parser.add_option('-m','--mode', dest='mode',
                  choices = ('output','effect', 'cli'),help="Extension mode (effect default)")
        
        self._add_booloption(parser, '--notext', dest='ignore_text',default=False, 
                          help="Ignore all text")
>>>>>>> c7cc8d58
        if not self.inkscape_mode:
            parser.add_option('--standalone', dest='codeoutput',
                action='store_const', const='standalone',
                help="Generate a standalone document")
            parser.add_option('--figonly', dest='codeoutput',
                action='store_const', const='figonly',
                help="Generate figure only")
            parser.add_option('--codeonly', dest='codeoutput',
                action='store_const', const='codeonly',
                help="Generate drawing code only")
        self._add_booloption(parser, '--verbose', dest='verbose', default=False,
            help="Verbose output (useful for debugging)")

        self.text_indent = ''
        self.x_o = self.y_o = 0.0
        # px -> cm scale factors
        self.x_scale = 0.02822219
        # SVG has its origin in the upper left corner, while TikZ' origin is
        # in the lower left corner. We therefore have to reverse the y-axis.
        self.y_scale = -0.02822219
        self.colors = {}
        self.colorcode = ""
        self.gradient_code = ""
        self.output_code = ""
        self.used_gradients = set()

    def parse(self, file_or_string=None):
        """Parse document in specified file or on stdin"""
        try:
            if file_or_string:
                try:
                    stream = open(file_or_string, 'r')
                except:
                    stream = StringIO.StringIO(file_or_string)
            else:
                stream = open(self.args[-1], 'r')
        except:
            stream = sys.stdin
        self.document = inkex.etree.parse(stream)
        stream.close()

    def _add_booloption(self, parser, *args, **kwargs):
        if self.inkscape_mode:
            kwargs['action'] = 'store'
            kwargs['type'] = 'inkbool'
            parser.add_option(*args, **kwargs)
        else:
            kwargs['action'] = 'store_true'
            parser.add_option(*args, **kwargs)

    def getselected(self):
        """Get selected nodes in document order

        The nodes are stored in the selected dictionary and as a list of
        nodes in selected_sorted.
        """
        self.selected_sorted = []
        self.selected = {}
        if len(self.options.ids) == 0:
            return
            # Iterate over every element in the document
        for node in self.document.getiterator():
            id = node.get('id', '')
            if id in self.options.ids:
                self.selected[id] = node
                self.selected_sorted.append(node)

    def get_node_from_id(self, node_ref):
        if node_ref.startswith('url('):
            node_id = re.findall(r'url\((.*?)\)', node_ref)
            if len(node_id) > 0:
                ref_id = node_id[0]
        else:
            ref_id = node_ref
        if ref_id.startswith('#'):
            ref_id = ref_id[1:]

        ref_node = self.document.xpath('//*[@id="%s"]' % ref_id,
            namespaces=inkex.NSS)
        if len(ref_node) == 1:
            return ref_node[0]
        else:
            return None


    def transform(self, coord_list, cmd=None):
        """Apply transformations to input coordinates"""
        coord_transformed = []
        # TEMP:
        if cmd == 'Q':
            return tuple(coord_list)
        try:
            if not len(coord_list) % 2:
                for x, y in nsplit(coord_list, 2):
                    #coord_transformed.append("%.4fcm" % ((x-self.x_o)*self.x_scale))
                    #oord_transformed.append("%.4fcm" % ((y-self.y_o)*self.y_scale))
                    coord_transformed.append("%.4f" % x)
                    coord_transformed.append("%.4f" % y)
            elif len(coord_list) == 1:
                coord_transformed = ["%.4fcm" % (coord_list[0] * self.x_scale)]
            else:
                coord_transformed = coord_list
        except:
            coord_transformed = coord_list
        return tuple(coord_transformed)

    def get_color(self, color):
        """Return a valid xcolor color name and store color"""

        if color in self.colors:
            return self.colors[color]
        else:
            r, g, b = parseColor(color)
            if not (r or g or b):
                return "black"
            if color.startswith('rgb'):
                xcolorname = "c%02x%02x%02x" % (r, g, b)
            else:
                xcolorname = color.replace('#', 'c')
            self.colors[color] = xcolorname
            self.colorcode += "\\definecolor{%s}{RGB}{%s,%s,%s}\n"\
            % (xcolorname, r, g, b)
            return xcolorname
<<<<<<< HEAD

    def _convert_gradient(self, gradient_node):
        """Convert an SVG gradient to a PGF gradient"""
        # http://www.w3.org/TR/SVG/pservers.html
        pass

    def _handle_gradient(self, gradient_ref, node=None):
        grad_node = self.get_node_from_id(gradient_ref)
        if grad_node is None:
            return []
        return ['shade', 'shading=%s' % grad_node.get('id')]


=======
    
    def _convert_gradient(self, gradient_node, gradient_tikzname):
        """Convert an SVG gradient to a PGF gradient"""
        # http://www.w3.org/TR/SVG/pservers.html
        def bpunit(offset):
            bp_unit = ""
            if offset.endswith("%"):
                bp_unit = offset[0:-1]
            else:
                bp_unit = str(int(round((float(offset))*100)));
                #bpunit = round()
            return bp_unit;
        if gradient_node.tag == inkex.addNS('linearGradient','svg'):
            c = "";
            c += "\pgfdeclarehorizontalshading{%s}{100bp}{\n" % gradient_tikzname
            stops = []
            for n in gradient_node:
                if n.tag == inkex.addNS('stop', 'svg'):
                    stops.append("color(%spt)=(%s)" % (bpunit(n.get("offset")), self.get_color(n.get("stop-color"))))
            c += ";".join(stops)
            c += "\n}\n"        
            return c
            
        else:
            return ""
    
    def _handle_gradient(self, gradient_ref, node=None):
        grad_node = self.get_node_from_id(gradient_ref)
        gradient_id = grad_node.get('id')
        if grad_node == None:
            return []
        gradient_tikzname = gradient_id
        if gradient_id not in self.used_gradients:
            grad_code = self._convert_gradient(grad_node, gradient_tikzname)
            if grad_code:
                self.gradient_code += grad_code
                self.used_gradients.add(gradient_id)
        if gradient_id in self.used_gradients:
            return ['shade', 'shading=%s' % gradient_tikzname]
        else:
            return []
        
>>>>>>> c7cc8d58
    def convert_svgstate_to_tikz(self, state, accumulated_state=None, node=None):
        """Return a node's SVG styles as a list of TikZ options"""
        if state.is_visible == False:
            return [], []

        options = []
        transform = []

        if state.color:
            options.append('color=%s' % self.get_color(state.color))

        stroke = state.stroke.get('stroke', '')
        if stroke <> 'none':
            if stroke:
                if stroke == 'currentColor':
                    options.append('draw')
                else:
                    options.append('draw=%s' % self.get_color(stroke))
            else:
                # need to check if parent element has stroke set
                if 'stroke' in accumulated_state.stroke:
                    options.append('draw')

        fill = state.fill.get('fill')
        if fill <> 'none':
            if fill:
                if fill == 'currentColor':
                    options.append('fill')
                elif fill.startswith('url('):
                    shadeoptions = self._handle_gradient(fill)
                    options.extend(shadeoptions)
                else:
                    options.append('fill=%s' % self.get_color(fill))
            else:
                # Todo: check parent element
                if 'fill' in accumulated_state.fill:
                    options.append('fill')

        # dash pattern has to come before dash phase. This is a bug in TikZ 2.0
        # Fixed in CVS.             
        dasharray = state.stroke.get('stroke-dasharray')
        if dasharray and dasharray <> 'none':
            lengths = map(inkex.unittouu, [i.strip() for i in dasharray.split(',')])
            dashes = []
            for idx, length in enumerate(lengths):
                lenstr = "%0.2fpt" % (length * 0.8)
                if idx % 2:
                    dashes.append("off %s" % lenstr)
                else:
                    dashes.append("on %s" % lenstr)
            options.append('dash pattern=%s' % " ".join(dashes))

        try:
            opacity = float(state.opacity)
            if opacity < 1.0:
                options.append('opacity=%.03f' % opacity)
        except:
            pass

        for svgname, tikzdata in PROPERTIES_MAP.iteritems():
            tikzname, valuetype, data = tikzdata
            value = state.fill.get(svgname) or state.stroke.get(svgname)
            if not value: continue
            if valuetype == SCALE:
                val = float(value)
                if not val == 1:
                    options.append('%s=%.3f' % (tikzname, float(value)))
            elif valuetype == DICT:
                if tikzname:
                    options.append('%s=%s' % (tikzname, data.get(value, '')))
                else:
                    options.append('%s' % data.get(value, ''))
            elif valuetype == DIMENSION:
                # FIXME: Handle different dimensions in a general way
                if value and value <> data:
                    options.append('%s=%.3fpt' % (tikzname, inkex.unittouu(value) * 0.80)),
            elif valuetype == FACTOR:
                try:
                    val = float(value)
                    if val >= 1.0:
                        options.append('%s=%.2f' % (tikzname, val))
                except ValueError:
                    pass

        if len(state.transform) > 0:
            transform = self._convert_transform_to_tikz(state.transform)
        else:
            transform = []

        return options, transform


    def _convert_transform_to_tikz(self, transform):
        """Convert a SVG transform attribute to a list of TikZ transformations"""
        #return ""
        if not transform:
            return []

        options = []
        for cmd, params in transform:
            if cmd == 'translate':
                x, y = params
                options.append("shift={(%s,%s)}" % (x or '0', y or '0'))
                # There is bug somewere.
                # shift=(400,0) is not equal to xshift=400

            elif cmd == 'rotate':
                if params[1] or params[2]:
                    options.append("rotate around={%s:(%s,%s)}" % params)
                else:
                    options.append("rotate=%s" % params[0])
            elif cmd == 'matrix':
                options.append("cm={{%s,%s,%s,%s,(%s,%s)}}" % params)
            elif cmd == 'skewX':
                options.append("xslant=%.3f" % math.tan(params[0] * math.pi / 180))
            elif cmd == 'skewY':
                options.append("yslant=%.3f" % math.tan(params[0] * math.pi / 180))
            elif cmd == 'scale':
                if params[0] == params[1]:
                    options.append("scale=%.3f" % params[0])
                else:
                    options.append("xscale=%.3f,yscale=%.3f" % params)

        return options

    def _handle_group(self, groupnode, graphics_state, accumulated_state):
        s = ""
        tmp = self.text_indent

        self.text_indent += TEXT_INDENT
        id = groupnode.get('id')
        code = self._output_group(groupnode, accumulated_state.accumulate(graphics_state))
        self.text_indent = tmp
        if self.options.verbose and id:
            extra = "%% %s" % id
        else:
            extra = ''
        goptions, transformation = self.convert_svgstate_to_tikz(graphics_state, graphics_state, groupnode)
        options = transformation + goptions
        if len(options) > 0:
            pstyles = [','.join(options)]
            if 'opacity' in pstyles[0]:
                pstyles.append('transparency group')

            if self.options.indent:
                s += "%s\\begin{scope}[%s]%s\n%s%s\\end{scope}\n" %\
                     (self.text_indent, ",".join(pstyles), extra,
                      code, self.text_indent)
            else:
                s += "\\begin{scope}[%s]%s\n%s\\end{scope}\n" %\
                     (",".join(pstyles), extra, code)
        elif self.options.verbose:
            if self.options.indent:
                s += "%s\\begin{scope}%s\n%s%s\\end{scope}\n" %\
                     (self.text_indent, extra, code, self.text_indent)
            else:
                s += "\\begin{scope}\n%s\\end{scope}\n" %\
                     (code,)
        else:
            s += code
        return s

    def _handle_image(self, node):
        """Handles the image tag and returns a code, options tuple"""
        # http://www.w3.org/TR/SVG/struct.html#ImageElement
        # http://www.w3.org/TR/SVG/coords.html#PreserveAspectRatioAttribute
        x = node.get('x', '0')
        y = node.get('y', '0')
        print "%% Href %s" % node.get(inkex.addNS('href', 'xlink'))
        return None, []

    def _handle_path(self, node):
        p = simplepath.parsePath(node.get('d'))
        return p, []

    def _handle_shape(self, node):
        """Extract shape data from node"""
        options = []
        if node.tag == inkex.addNS('rect', 'svg'):
            inset = node.get('rx', '0') or node.get('ry', '0')
            # TODO: ry <> rx is not supported by TikZ. Convert to path?
            x = inkex.unittouu(node.get('x', '0'))
            y = inkex.unittouu(node.get('y', '0'))
            # map from svg to tikz
            width = inkex.unittouu(node.get('width', '0'))
            height = inkex.unittouu(node.get('height', '0'))
            if (width == 0.0 or height == 0.0):
                return None, []
            if inset:
                # TODO: corner radius is not scaled by PGF. Find a better way to fix this. 
                options = ["rounded corners=%s" % self.transform([inkex.unittouu(inset) * 0.8])]
            return ('rect', (x, y, width + x, height + y)), options
        elif node.tag in [inkex.addNS('polyline', 'svg'),
                          inkex.addNS('polygon', 'svg'),
                          ]:
            points = node.get('points', '').replace(',', ' ')
            points = map(inkex.unittouu, points.split())
            if node.tag == inkex.addNS('polyline', 'svg'):
                cmd = 'polyline'
            else:
                cmd = 'polygon'

            return (cmd, points), options
        elif node.tag in inkex.addNS('line', 'svg'):
            points = [node.get('x1'), node.get('y1'),
                      node.get('x2'), node.get('y2')]
            points = map(inkex.unittouu, points)
            # check for zero lenght line
            if not ((points[0] == points[2]) and (points[1] == points[3])):
                return ('polyline', points), options

        if node.tag == inkex.addNS('circle', 'svg'):
            # ugly code...
            center = map(inkex.unittouu, [node.get('cx', '0'), node.get('cy', '0')])
            r = inkex.unittouu(node.get('r', '0'))
            if r > 0.0:
                return ('circle', self.transform(center) + self.transform([r])), options

        elif node.tag == inkex.addNS('ellipse', 'svg'):
            center = map(inkex.unittouu, [node.get('cx', '0'), node.get('cy', '0')])
            rx = inkex.unittouu(node.get('rx', '0'))
            ry = inkex.unittouu(node.get('ry', '0'))
            if rx > 0.0 and ry > 0.0:
                return ('ellipse', self.transform(center) + self.transform([rx])
                + self.transform([ry])), options
        else:
            return None, options

        return None, options

    def _handle_text(self, node):
        if not self.options.ignore_text:
            textstr = self.get_text(node)
            x = node.get('x', '0')
            y = node.get('y', '0')
            p = [('M', [x, y]), ('TXT', textstr)]
            return p, []
        else:
            return None, []

    def _handle_use(self, node, graphics_state, accumulated_state=None):
        # Find the id of the use element link
        ref_id = node.get(inkex.addNS('href', 'xlink'))
        if ref_id.startswith('#'):
            ref_id = ref_id[1:]

        use_ref_node = self.document.xpath('//*[@id="%s"]' % ref_id,
            namespaces=inkex.NSS)
        if len(use_ref_node) == 1:
            use_ref_node = use_ref_node[0]
        else:
            return ""

        # create a temp group
        g_wrapper = inkex.etree.Element(inkex.addNS('g', 'svg'))
        use_g = inkex.etree.SubElement(g_wrapper, inkex.addNS('g', 'svg'))

        # transfer attributes from use element to new group except
        # x, y, width, height and href
        for key in node.keys():
            if key not in ('x', 'y', 'width', 'height',
                           inkex.addNS('href', 'xlink')):
                use_g.set(key, node.get(key))
        if node.get('x') or node.get('y'):
            transform = node.get('transform', '')
            transform += ' translate(%s,%s) '\
            % (node.get('x', 0), node.get('y', 0))
            use_g.set('transform', transform)
            #
        use_g.append(deepcopy(use_ref_node))
        return self._output_group(g_wrapper, accumulated_state)

    def _write_tikz_path(self, pathdata, options=[], node=None):
        """Convert SVG paths, shapes and text to TikZ paths"""
        s = pathcode = ""
        #print "Pathdata %s" % pathdata
        if not pathdata or len(pathdata) == 0:
            return ""
        if node is not None:
            id = node.get('id', '')
        else:
            id = ''

        current_pos = [0.0, 0.0]
        for cmd, params in pathdata:
            # transform coordinates
            tparams = self.transform(params, cmd)
            # SVG paths
            # moveto
            if cmd == 'M':
                s += "(%s,%s)" % tparams
                current_pos = params[-2:]
            # lineto
            elif cmd == 'L':
                s += " -- (%s,%s)" % tparams
                current_pos = params[-2:]
            # cubic bezier curve
            elif cmd == 'C':
                s += " .. controls (%s,%s) and (%s,%s) .. (%s,%s)" % tparams
                current_pos = params[-2:]
            # quadratic bezier curve 
            elif cmd == 'Q':
                # need to convert to cubic spline
                #CP1 = QP0 + 2/3 *(QP1-QP0)
                #CP2 = CP1 + 1/3 *(QP2-QP0)
                # http://fontforge.sourceforge.net/bezier.html
                qp0x, qp0y = current_pos
                qp1x, qp1y, qp2x, qp2y = tparams
                cp1x = qp0x + (2.0 / 3.0) * (qp1x - qp0x)
                cp1y = qp0y + (2.0 / 3.0) * (qp1y - qp0y)
                cp2x = cp1x + (qp2x - qp0x) / 3.0
                cp2y = cp1y + (qp2y - qp0y) / 3.0
                s += " .. controls (%.4f,%.4f) and (%.4f,%.4f) .. (%.4f,%.4f)"\
                % (cp1x, cp1y, cp2x, cp2y, qp2x, qp2y)
                current_pos = params[-2:]
            # close path
            elif cmd == 'Z':
                s += " -- cycle"
                closed_path = True
            # arc
            elif cmd == 'A':
                start_ang_o, end_ang_o, rx, ry = calc_arc(current_pos[0], current_pos[1], *params)
                # pgf 2.0 does not like angles larger than 360
                # make sure it is in the +- 360 range
                start_ang = start_ang_o % 360
                end_ang = end_ang_o % 360
                if start_ang_o < end_ang_o and not (start_ang < end_ang):
                    start_ang -= 360
                elif start_ang_o > end_ang_o and not (start_ang > end_ang):
                    end_ang -= 360
                ang = params[2]
                if rx == ry:
                    # Todo: Transform radi
                    radi = "%.3f" % rx
                else:
                    radi = "%3f and %.3f" % (rx, ry)
                if ang <> 0.0:
                    s += "{[rotate=%s] arc(%.3f:%.3f:%s)}" % (ang, start_ang, end_ang, radi)
                else:
                    s += "arc(%.3f:%.3f:%s)" % (start_ang, end_ang, radi)
                current_pos = params[-2:]
                pass
            elif cmd == 'TXT':
                s += " node[above right] (%s) {%s}" % (id, params)
            # Shapes
            elif cmd == 'rect':
                s += "(%s,%s) rectangle (%s,%s)" % tparams
                closed_path = True
            elif cmd in ['polyline', 'polygon']:
                points = ["(%s,%s)" % (x, y) for x, y in chunks(tparams, 2)]
                if cmd == 'polygon':
                    points.append('cycle')
                    closed_path = True
                s += " -- ".join(points)
            # circle and ellipse does not use the transformed parameters
            elif cmd == 'circle':
                s += "(%s,%s) circle (%s)" % params
                closed_path = True
            elif cmd == 'ellipse':
                s += "(%s,%s) ellipse (%s and %s)" % params
                closed_path = True

        if options:
            optionscode = "[%s]" % ','.join(options)
        else:
            optionscode = ""

        pathcode = "\\path%s %s;" % (optionscode, s)
        if self.options.wrap:
            pathcode = "\n".join(wrap(pathcode, 80, subsequent_indent="  ",
                break_long_words=False))

        if self.options.indent:
            pathcode = "\n".join([self.text_indent + line for line in pathcode.splitlines(False)]) + "\n"
        if self.options.verbose and id:
            pathcode = "%s%% %s\n%s\n" % (self.text_indent, id, pathcode)
        return pathcode

    def get_text(self, node):
        """Return content of a text node as string"""
        # For recent versions of lxml we can simply write:
        # return etree.tostring(node,method="text")
        text = ""
        if node.text is not None:
            text += node.text
        for child in node:
            text += self.get_text(child)
        if node.tail:
            text += node.tail
        return text

    def _output_group(self, group, accumulated_state=None):
        """Proceess a group of SVG nodes and return corresponding TikZ code
        
        The group is processed recursively if it contains sub groups. 
        """
        s = ""
        options = []
        transform = []
        for node in group:
            pathdata = None
            options = []
            graphics_state = GraphicsState(node)
            #print graphics_state 
            id = node.get('id')
            if node.tag == inkex.addNS('path', 'svg'):
                pathdata, options = self._handle_path(node)


            # is it a shape?
            elif node.tag in [inkex.addNS('rect', 'svg'),
                              inkex.addNS('polyline', 'svg'),
                              inkex.addNS('polygon', 'svg'),
                              inkex.addNS('line', 'svg'),
                              inkex.addNS('circle', 'svg'),
                              inkex.addNS('ellipse', 'svg'), ]:
                shapedata, options = self._handle_shape(node)
                if shapedata:
                    pathdata = [shapedata]
            elif node.tag == inkex.addNS('image', 'svg'):
                pathdata, options = self._handle_image(node)

            # group node
            elif node.tag == inkex.addNS('g', 'svg'):
                s += self._handle_group(node, graphics_state, accumulated_state)
                continue

            elif node.tag == inkex.addNS('text', 'svg'):
                pathdata, options = self._handle_text(node)

            elif node.tag == inkex.addNS('use', 'svg'):
                s += self._handle_use(node, graphics_state, accumulated_state)

            else:
                # unknown element
                pass

            goptions, transformation = self.convert_svgstate_to_tikz(graphics_state, accumulated_state, node)
            #print goptions, transformation, options
            options = transformation + goptions + options
            s += self._write_tikz_path(pathdata, options, node)
        return s


    def effect(self):
        s = ""
        nodes = self.selected_sorted
        # If no nodes is selected convert whole document. 
        if len(nodes) == 0:
            nodes = self.document.getroot()
            graphics_state = GraphicsState(nodes)
        else:
            graphics_state = GraphicsState(None)
        goptions, transformation = self.convert_svgstate_to_tikz(graphics_state, graphics_state,
            self.document.getroot())
        options = transformation + goptions
        # Recursively process list of nodes or root node
        s = self._output_group(nodes, graphics_state)

        # Add necessary boiling plate code to the generated TikZ code. 
        codeoutput = self.options.codeoutput
        if len(options) > 0:
            extraoptions = ',\n%s' % ','.join(options)
        else:
            extraoptions = ''
        if not self.options.crop:
            cropcode = ""
        else:
            cropcode = CROP_TEMPLATE
        if codeoutput == 'standalone':
<<<<<<< HEAD
            output = STANDALONE_TEMPLATE % dict(pathcode=s,
                colorcode=self.colorcode,
                cropcode=cropcode,
                extraoptions=extraoptions)
        elif codeoutput == 'figonly':
            output = FIG_TEMPLATE % dict(pathcode=s, colorcode=self.colorcode,
                extraoptions=extraoptions)
=======
            output = STANDALONE_TEMPLATE % dict(pathcode=s,\
                                                colorcode=self.colorcode,\
                                                cropcode=cropcode,\
                                                extraoptions=extraoptions,\
                                                gradientcode=self.gradient_code)
        elif codeoutput == 'figonly':
            output = FIG_TEMPLATE % dict(pathcode=s, colorcode=self.colorcode,\
                                         extraoptions=extraoptions,\
                                         gradientcode=self.gradient_code)
>>>>>>> c7cc8d58
        else:
            output = s

        self.output_code = output
        if self.options.returnstring:
            return output

    def output(self):
        if self.options.clipboard:
            success = copy_to_clipboard(self.output_code)
            if not success:
                logging.error('Failed to put output on clipboard')
        if self.options.mode == 'effect':
            if self.options.outputfile and not self.options.clipboard:
                f = codecs.open(self.options.outputfile, 'w', 'utf8')
                f.write(self.output_code)
                f.close()
                # Serialize document into XML on stdout
            self.document.write(sys.stdout)

        if self.options.mode == 'output':
            print self.output_code.encode('utf8')

    def convert(self, svg_file, **kwargs):
        self.getoptions()
        self.options.returnstring = True
        #self.options.crop=True
        self.options.__dict__.update(kwargs)
        self.parse(svg_file)
        self.getposinlayer()
        self.getselected()
        self.getdocids()
        output = self.effect()
        if self.options.clipboard:
            success = copy_to_clipboard(self.output_code)
            if not success:
                logging.error('Failed to put output on clipboard')
            output = ""

        if self.options.outputfile:
            f = codecs.open(self.options.outputfile, 'w', 'utf8')
            f.write(self.output_code)
            f.close()
            output = ""

        return output


def convert_file(svg_file, **kwargs):
    effect = TikZPathExporter(inkscape_mode=False)
    return effect.convert(svg_file, **kwargs)


def convert_svg(svg_source, **kwargs):
    effect = TikZPathExporter(inkscape_mode=False)
    source = open_anything(svg_source)
    tikz_code = effect.convert(source.read(), **kwargs)
    source.close()
    return tikz_code


def main_inkscape():
    """Inkscape interface"""
    # Create effect instance and apply it.
    effect = TikZPathExporter(inkscape_mode=True)
    effect.affect()


def main_cmdline(**kwargs):
    """Main command line interface"""
    effect = TikZPathExporter(inkscape_mode=False)
    tikz_code = effect.convert(svg_file=None, **kwargs)
    print tikz_code.encode('utf8')


if __name__ == '__main__':
    main_inkscape()<|MERGE_RESOLUTION|>--- conflicted
+++ resolved
@@ -624,7 +624,6 @@
             dest="outputfile", default=None,
             help="")
         if self.inkscape_mode:
-<<<<<<< HEAD
             parser.add_option('--returnstring', action='store_true', dest='returnstring',
                 help="Return as string")
 
@@ -633,16 +632,6 @@
 
         self._add_booloption(parser, '--notext', dest='ignore_text', default=False,
             help="Ignore all text")
-=======
-            parser.add_option('--returnstring',action='store_true',dest='returnstring',
-                              help="Return as string")
-        
-        parser.add_option('-m','--mode', dest='mode',
-                  choices = ('output','effect', 'cli'),help="Extension mode (effect default)")
-        
-        self._add_booloption(parser, '--notext', dest='ignore_text',default=False, 
-                          help="Ignore all text")
->>>>>>> c7cc8d58
         if not self.inkscape_mode:
             parser.add_option('--standalone', dest='codeoutput',
                 action='store_const', const='standalone',
@@ -766,22 +755,7 @@
             self.colorcode += "\\definecolor{%s}{RGB}{%s,%s,%s}\n"\
             % (xcolorname, r, g, b)
             return xcolorname
-<<<<<<< HEAD
-
-    def _convert_gradient(self, gradient_node):
-        """Convert an SVG gradient to a PGF gradient"""
-        # http://www.w3.org/TR/SVG/pservers.html
-        pass
-
-    def _handle_gradient(self, gradient_ref, node=None):
-        grad_node = self.get_node_from_id(gradient_ref)
-        if grad_node is None:
-            return []
-        return ['shade', 'shading=%s' % grad_node.get('id')]
-
-
-=======
-    
+
     def _convert_gradient(self, gradient_node, gradient_tikzname):
         """Convert an SVG gradient to a PGF gradient"""
         # http://www.w3.org/TR/SVG/pservers.html
@@ -790,10 +764,11 @@
             if offset.endswith("%"):
                 bp_unit = offset[0:-1]
             else:
-                bp_unit = str(int(round((float(offset))*100)));
+                bp_unit = str(int(round((float(offset)) * 100)));
                 #bpunit = round()
             return bp_unit;
-        if gradient_node.tag == inkex.addNS('linearGradient','svg'):
+
+        if gradient_node.tag == inkex.addNS('linearGradient', 'svg'):
             c = "";
             c += "\pgfdeclarehorizontalshading{%s}{100bp}{\n" % gradient_tikzname
             stops = []
@@ -801,12 +776,12 @@
                 if n.tag == inkex.addNS('stop', 'svg'):
                     stops.append("color(%spt)=(%s)" % (bpunit(n.get("offset")), self.get_color(n.get("stop-color"))))
             c += ";".join(stops)
-            c += "\n}\n"        
+            c += "\n}\n"
             return c
-            
+
         else:
             return ""
-    
+
     def _handle_gradient(self, gradient_ref, node=None):
         grad_node = self.get_node_from_id(gradient_ref)
         gradient_id = grad_node.get('id')
@@ -822,8 +797,7 @@
             return ['shade', 'shading=%s' % gradient_tikzname]
         else:
             return []
-        
->>>>>>> c7cc8d58
+
     def convert_svgstate_to_tikz(self, state, accumulated_state=None, node=None):
         """Return a node's SVG styles as a list of TikZ options"""
         if state.is_visible == False:
@@ -1294,25 +1268,15 @@
         else:
             cropcode = CROP_TEMPLATE
         if codeoutput == 'standalone':
-<<<<<<< HEAD
             output = STANDALONE_TEMPLATE % dict(pathcode=s,
                 colorcode=self.colorcode,
                 cropcode=cropcode,
-                extraoptions=extraoptions)
+                extraoptions=extraoptions,\
+                gradientcode=self.gradient_code)
         elif codeoutput == 'figonly':
             output = FIG_TEMPLATE % dict(pathcode=s, colorcode=self.colorcode,
-                extraoptions=extraoptions)
-=======
-            output = STANDALONE_TEMPLATE % dict(pathcode=s,\
-                                                colorcode=self.colorcode,\
-                                                cropcode=cropcode,\
-                                                extraoptions=extraoptions,\
-                                                gradientcode=self.gradient_code)
-        elif codeoutput == 'figonly':
-            output = FIG_TEMPLATE % dict(pathcode=s, colorcode=self.colorcode,\
-                                         extraoptions=extraoptions,\
-                                         gradientcode=self.gradient_code)
->>>>>>> c7cc8d58
+                extraoptions=extraoptions,\
+                gradientcode=self.gradient_code)
         else:
             output = s
 
